import uuid
from abc import ABC, abstractmethod
from typing import Callable
import datetime
import json
import zipfile
import io

import requests
import pandas as pd


class URLBuilder(ABC):
    """A class to build URLs for MISO reports.
    """
    target_placeholder = str(uuid.uuid4())
    extension_placeholder = str(uuid.uuid4())
    
    def __init__(
        self,
        target: str,
        supported_extensions: list[str],
    ):
        """Constructor for URLBuilder class.

        :param str target: A string to be used in the URL to identify the report.
        :param list[str] supported_extensions: The different file types available for download.
        """
        self.target = target
        self.supported_extensions = supported_extensions

    @abstractmethod
    def build_url(
        self,
        file_extension: str,
        ddatetime: datetime.datetime | None,
    ) -> str:
        """Builds the URL to download from.

        :param str file_extension: The file type to download.
        :param datetime.datetime | None ddatetime: The date/datetime to download the report for.
        :return str: A URL to download the report from.
        """
        pass
    
    
class MISORTWDDataBrokerURLBuilder(URLBuilder):
    def __init__(
        self,
        target: str,
        supported_extensions: list[str],
    ):
        super().__init__(
            target=target, 
            supported_extensions=supported_extensions
        )

        self._format_url = f"https://api.misoenergy.org/MISORTWDDataBroker/DataBrokerServices.asmx?messageType={target}&returnType={URLBuilder.extension_placeholder}"

    def build_url(
        self,
        file_extension: str,
        ddatetime: datetime.datetime | None = None,
    ) -> str:
        if file_extension not in self.supported_extensions:
            raise ValueError(f"Unsupported file extension: {file_extension}")
        
        res = self._format_url.replace(URLBuilder.extension_placeholder, file_extension)
        return res


class MISORTWDBIReporterURLBuilder(URLBuilder):
    def __init__(
        self,
        target: str,
        supported_extensions: list[str],
    ):
        super().__init__(
            target=target, 
            supported_extensions=supported_extensions
        )

        self._format_url = f"https://api.misoenergy.org/MISORTWDBIReporter/Reporter.asmx?messageType={target}&returnType={URLBuilder.extension_placeholder}"

    def build_url(
        self,
        file_extension: str,
        ddatetime: datetime.datetime | None = None,
    ) -> str:
        if file_extension not in self.supported_extensions:
            raise ValueError(f"Unsupported file extension: {file_extension}")
        
        res = self._format_url.replace(URLBuilder.extension_placeholder, file_extension)
        return res
    

class MISOMarketReportsURLBuilder(URLBuilder):
    def __init__(
        self,
        target: str,
        supported_extensions: list[str],
        url_generator: Callable[[datetime.datetime, str], str],
    ):
        super().__init__(
            target=target, 
            supported_extensions=supported_extensions
        )

        self.url_generator = url_generator

    def build_url(
        self,
        file_extension: str,
        ddatetime: datetime.datetime | None,
    ) -> str:
        if file_extension not in self.supported_extensions:
            raise ValueError(f"Unsupported file extension: {file_extension}")
        
        if ddatetime is None:
            raise ValueError(f"ddatetime is required")
        
        res = self.url_generator(ddatetime, self.target)
        res = res.replace(URLBuilder.extension_placeholder, file_extension)
        return res

    @staticmethod    
    def _url_generator_datetime_first(
        ddatetime: datetime.datetime,
        target: str,
        datetime_format: str,
    ) -> str:
        format_string = f"https://docs.misoenergy.org/marketreports/{datetime_format}_{target}.{URLBuilder.extension_placeholder}"
        res = ddatetime.strftime(format_string)
        return res
    
    @staticmethod
    def url_generator_YYYYmmdd_first(
        ddatetime: datetime.datetime,
        target: str,
    ) -> str:
        return MISOMarketReportsURLBuilder._url_generator_datetime_first(ddatetime, target, "%Y%m%d")
    
    @staticmethod
    def url_generator_YYYYmm_first(
        ddatetime: datetime.datetime,
        target: str,
    ) -> str:
        return MISOMarketReportsURLBuilder._url_generator_datetime_first(ddatetime, target, "%Y%m")
    
    @staticmethod
    def url_generator_YYYY_current_month_name_to_two_months_later_name_first(
        ddatetime: datetime.datetime,
        target: str,
    ) -> str:
        new_month = ddatetime.month + 2 if ddatetime.month + 2 < 13 else ((ddatetime.month + 2) % 13) + 1
        two_months_later_datetime = ddatetime.replace(month=new_month)
        datetime_part = f"{ddatetime.strftime('%Y')}-{ddatetime.strftime('%b')}-{two_months_later_datetime.strftime('%b')}" 
        res = f"https://docs.misoenergy.org/marketreports/{datetime_part}_{target}.{URLBuilder.extension_placeholder}"
        return res
    
    @staticmethod
    def url_generator_YYYYmmdd_last(
        ddatetime: datetime.datetime,
        target: str,
    ) -> str:
        res = f"https://docs.misoenergy.org/marketreports/{target}_{ddatetime.strftime('%Y%m%d')}.{URLBuilder.extension_placeholder}"
        return res


class MISOReports:
    """A class for downloading MISO reports.
    """
    class Report:
        """A representation of a report for download.
        """
        def __init__(
            self,
            url_builder: URLBuilder,
            type_to_parse: str,
            parser: Callable[[requests.Response], pd.DataFrame],
        ):
            self.url_builder = url_builder
            self.type_to_parse = type_to_parse
            self.report_parser = parser

    
    class ReportParsers:
        """A class to hold the parsers for the different reports.

        :raises NotImplementedError: The parsing for the report has not 
            been implemented due to design decisions.
        """
        @staticmethod
        def parse_fuelmix(
            res: requests.Response,
        ) -> pd.DataFrame:
            text = res.text
            csv_data = "\n".join(text.splitlines()[2:])

            df = pd.read_csv(
                filepath_or_buffer=io.StringIO(csv_data),
                parse_dates=[
                    "INTERVALEST",
                ],
                date_format="%Y-%m-%d %I:%M:%S %p",
            )

            return df
        
        @staticmethod
        def parse_ace(
            res: requests.Response,
        ) -> pd.DataFrame:
            text = res.text
            csv_data = "\n".join(text.splitlines()[2:])

            df = pd.read_csv(
                filepath_or_buffer=io.StringIO(csv_data),
                parse_dates=[
                    "instantEST",
                ],
                date_format="%Y-%m-%d %I:%M:%S %p",
            )

            return df
        
        @staticmethod
        def parse_AncillaryServicesMCP(
            res: requests.Response,
        ) -> pd.DataFrame:
            raise NotImplementedError("Result contains 2 csv tables.")
        
        @staticmethod
        def parse_cts(
            res: requests.Response,
        ) -> pd.DataFrame:
            text = res.text
            csv_data = "\n".join(text.splitlines()[2:])

            df = pd.read_csv(
                filepath_or_buffer=io.StringIO(csv_data),
                parse_dates=[
                    "CASEAPPROVALDATE", 
                    "SOLUTIONTIME",
                ],
                date_format="%Y-%m-%d %I:%M:%S %p",
            )

            return df
        
        @staticmethod
        def parse_combinedwindsolar(
            res: requests.Response,
        ) -> pd.DataFrame:
            text = res.text
            csv_data = "\n".join(text.splitlines()[2:])

            df = pd.read_csv(
                filepath_or_buffer=io.StringIO(csv_data),
                parse_dates=[
                    "ForecastDateTimeEST", 
                    "ActualDateTimeEST",
                ],
                date_format="%Y-%m-%d %I:%M:%S %p",
                dtype={
                    "ActualHourEndingEST": pd.Int64Dtype(),
                },
            )

            return df
        
        @staticmethod
        def parse_WindForecast(
            res: requests.Response,
        ) -> pd.DataFrame:
            text = res.text
            dictionary = json.loads(text)

            df = pd.DataFrame(
                data=dictionary["Forecast"],
            ).astype(
                dtype={
                    "HourEndingEST": pd.Int64Dtype(),
                    "Value": pd.Float64Dtype(),
                },
            )

            df["DateTimeEST"] = pd.to_datetime(df["DateTimeEST"], format="%Y-%m-%d %I:%M:%S %p")

            return df
        
        @staticmethod
        def parse_Wind(
            res: requests.Response,
        ) -> pd.DataFrame:
            text = res.text
            csv_data = "\n".join(text.splitlines()[2:])

            df = pd.read_csv(
                filepath_or_buffer=io.StringIO(csv_data),
                parse_dates=[
                    "ForecastDateTimeEST", 
                    "ActualDateTimeEST",
                ],
                date_format="%Y-%m-%d %I:%M:%S %p",
                dtype={
                    "ActualHourEndingEST": pd.Int64Dtype(),
                },
            )

            return df
        
        @staticmethod
        def parse_SolarForecast(
            res: requests.Response,
        ) -> pd.DataFrame:
            text = res.text
            dictionary = json.loads(text)

            df = pd.DataFrame(
                data=dictionary["Forecast"],
            ).astype(
                dtype={
                    "HourEndingEST": pd.Int64Dtype(),
                    "Value": pd.Float64Dtype(),
                },
            )

            df["DateTimeEST"] = pd.to_datetime(df["DateTimeEST"], format="%Y-%m-%d %I:%M:%S %p")

            return df
        
        @staticmethod
        def parse_Solar(
            res: requests.Response,
        ) -> pd.DataFrame:
            text = res.text
            csv_data = "\n".join(text.splitlines()[2:])

            df = pd.read_csv(
                filepath_or_buffer=io.StringIO(csv_data),
                parse_dates=[
                    "ForecastDateTimeEST", 
                    "ActualDateTimeEST",
                ],
                date_format="%Y-%m-%d %I:%M:%S %p",
                dtype={
                    "ActualHourEndingEST": pd.Int64Dtype(),
                },
            )

            return df
        
        @staticmethod
        def parse_exantelmp(
            res: requests.Response,
        ) -> pd.DataFrame:
            text = res.text
            csv_data = "\n".join(text.splitlines()[2:])

            df = pd.read_csv(
                filepath_or_buffer=io.StringIO(csv_data),
            )

            return df
        
        @staticmethod
        def parse_da_exante_lmp(
            res: requests.Response,
        ) -> pd.DataFrame:
            text = res.text
            csv_data = "\n".join(text.splitlines()[4:])

            df = pd.read_csv(
                filepath_or_buffer=io.StringIO(csv_data),
            )

            return df
        
        @staticmethod
        def parse_da_expost_lmp(
            res: requests.Response,
        ) -> pd.DataFrame:
            text = res.text
            csv_data = "\n".join(text.splitlines()[4:])

            df = pd.read_csv(
                filepath_or_buffer=io.StringIO(csv_data),
            )

            return df
        
        @staticmethod
        def parse_rt_lmp_final(
            res: requests.Response,
        ) -> pd.DataFrame:
            text = res.text
            csv_data = "\n".join(text.splitlines()[4:])

            df = pd.read_csv(
                filepath_or_buffer=io.StringIO(csv_data),
            )

            return df
        
        @staticmethod
        def parse_rt_lmp_prelim(
            res: requests.Response,
        ) -> pd.DataFrame:
            text = res.text
            csv_data = "\n".join(text.splitlines()[4:])

            df = pd.read_csv(
                filepath_or_buffer=io.StringIO(csv_data),
            )

            return df
        
        @staticmethod
        def parse_DA_Load_EPNodes(
            res: requests.Response,
        ) -> pd.DataFrame:
            with zipfile.ZipFile(file=io.BytesIO(res.content)) as z:
                text = z.read(z.namelist()[0]).decode("utf-8")

            csv_data = "\n".join(text.splitlines()[4:])

            df = pd.read_csv(
                filepath_or_buffer=io.StringIO(csv_data),
            )

            return df
        
        @staticmethod
        def parse_DA_LMPs(
            res: requests.Response,
        ) -> pd.DataFrame:
            with zipfile.ZipFile(file=io.BytesIO(res.content)) as z:
                text = z.read(z.namelist()[0]).decode("utf-8")

            csv_data = "\n".join(text.splitlines()[1:])

            df = pd.read_csv(
                filepath_or_buffer=io.StringIO(csv_data),
                parse_dates=[
                    "MARKET_DAY", 
                ],
                date_format="%m/%d/%Y",
            )

            return df
        
        @staticmethod
        def parse_5min_exante_lmp(
            res: requests.Response,
        ) -> pd.DataFrame:
            df = pd.read_excel(
                io=io.BytesIO(res.content),
                skiprows=3,
            )

            return df
        
        @staticmethod
        def parse_nsi1(
            res: requests.Response,
        ) -> pd.DataFrame:
            text = res.text
            csv_data = "\n".join(text.splitlines()[2:])

            df = pd.read_csv(
                filepath_or_buffer=io.StringIO(csv_data),
                parse_dates=[
                    "timestamp", 
                ],
                date_format="%Y-%m-%d %H:%M:%S",
            )

            return df
        
        @staticmethod
        def parse_nsi5(
            res: requests.Response,
        ) -> pd.DataFrame:
            text = res.text
            csv_data = "\n".join(text.splitlines()[2:])

            df = pd.read_csv(
                filepath_or_buffer=io.StringIO(csv_data),
                parse_dates=[
                    "timestamp", 
                ],
                date_format="%Y-%m-%d %H:%M:%S",
            )

            return df
            
        @staticmethod
        def parse_nsi1miso(
            res: requests.Response,
        ) -> pd.DataFrame:
            text = res.text
            csv_data = "\n".join(text.splitlines()[2:])

            df = pd.read_csv(
                filepath_or_buffer=io.StringIO(csv_data),
                parse_dates=[
                    "timestamp", 
                ],
                date_format="%Y-%m-%d %H:%M:%S",
            )

            return df
        
        @staticmethod
        def parse_nsi5miso(
            res: requests.Response,
        ) -> pd.DataFrame:
            text = res.text
            csv_data = "\n".join(text.splitlines()[2:])

            df = pd.read_csv(
                filepath_or_buffer=io.StringIO(csv_data),
                parse_dates=[
                    "timestamp", 
                ],
                date_format="%Y-%m-%d %H:%M:%S",
            )

            return df
        
        @staticmethod
        def parse_importtotal5(
            res: requests.Response,
        ) -> pd.DataFrame:
            text = res.text
            dictionary = json.loads(text)

            df = pd.DataFrame(
                data=dictionary
            )

            df['Time'] = pd.to_datetime(df['Time'], format="%Y-%m-%d %I:%M:%S %p")

            return df
        
        @staticmethod
        def parse_reservebindingconstraints(
            res: requests.Response,
        ) -> pd.DataFrame:
            text = res.text
            csv_data = "\n".join(text.splitlines()[2:])

            df = pd.read_csv(
                filepath_or_buffer=io.StringIO(csv_data),
                parse_dates=[
                    "Period", 
                ],
                date_format="%Y-%m-%dT%H:%M:%S",
            )

            return df
        
<<<<<<< HEAD
=======
        @staticmethod
        def parse_totalload(
            res: requests.Response,
        ) -> pd.DataFrame:
            raise NotImplementedError("Result contains 3 csv tables.")
        
        @staticmethod
        def parse_RSG(
            res: requests.Response,
        ) -> pd.DataFrame:
            text = res.text
            csv_data = "\n".join(text.splitlines()[2:])

            df = pd.read_csv(
                filepath_or_buffer=io.StringIO(csv_data),
                parse_dates=[
                    "MKT_INT_END_EST", 
                ],
                date_format="%Y-%m-%d %H:%M:%S %p",
            )

            return df
        
        @staticmethod
        def parse_WindActual(
            res: requests.Response,
        ) -> pd.DataFrame:
            text = res.text
            dictionary = json.loads(text)

            df = pd.DataFrame(
                data=dictionary["instance"],
            ).astype(
                dtype={
                    "HourEndingEST": pd.Int64Dtype(),
                    "Value": pd.Float64Dtype(),
                }
            )

            df["DateTimeEST"] = pd.to_datetime(df["DateTimeEST"], format="%Y-%m-%d %I:%M:%S %p")

            return df  

        @staticmethod
        def parse_SolarActual(
            res: requests.Response,
        ) -> pd.DataFrame:
            text = res.text
            dictionary = json.loads(text)

            df = pd.DataFrame(
                data=dictionary["instance"],
            ).astype(
                dtype={
                    "HourEndingEST": pd.Int64Dtype(),
                    "Value": pd.Float64Dtype(),
                }
            )

            df["DateTimeEST"] = pd.to_datetime(df["DateTimeEST"], format="%Y-%m-%d %I:%M:%S %p")

            return df 

        @staticmethod
        def parse_NAI(
            res: requests.Response,
        ) -> pd.DataFrame:
            text = res.text
            csv_data = "\n".join(text.splitlines()[2:])

            df = pd.read_csv(
                filepath_or_buffer=io.StringIO(csv_data),
            )

            return df  
        
        @staticmethod
        def parse_regionaldirectionaltransfer(
            res: requests.Response,
        ) -> pd.DataFrame:
            text = res.text
            csv_data = "\n".join(text.splitlines()[2:])

            df = pd.read_csv(
                filepath_or_buffer=io.StringIO(csv_data),
                parse_dates=[
                    "INTERVALEST", 
                ],
                date_format="%Y-%m-%d %H:%M:%S %p",
            )

            return df  
        
        @staticmethod
        def parse_generationoutagesplusminusfivedays(
            res: requests.Response,
        ) -> pd.DataFrame:
            text = res.text
            csv_data = "\n".join(text.splitlines()[2:])

            df = pd.read_csv(
                filepath_or_buffer=io.StringIO(csv_data),
                parse_dates=[
                    "OutageDate", 
                ],
                date_format="%Y-%m-%d %H:%M:%S %p",
            )

            return df  

>>>>>>> cf195513

    report_mappings: dict[str, Report] = {
        "fuelmix": Report(
            url_builder=MISORTWDDataBrokerURLBuilder(
                target="getfuelmix",
                supported_extensions=["csv", "xml", "json"],
            ),
            type_to_parse="csv",
            parser=ReportParsers.parse_fuelmix,
        ),

        "ace": Report(
            url_builder=MISORTWDDataBrokerURLBuilder(
                target="getace",
                supported_extensions=["csv", "xml", "json"],
            ),
            type_to_parse="csv",
            parser=ReportParsers.parse_ace,
        ),

        "AncillaryServicesMCP": Report(
            url_builder=MISORTWDDataBrokerURLBuilder(
                target="getAncillaryServicesMCP",
                supported_extensions=["csv", "xml", "json"],
            ),
            type_to_parse="csv",
            parser=ReportParsers.parse_AncillaryServicesMCP,
        ),

        "cts": Report(
            url_builder=MISORTWDDataBrokerURLBuilder(
                target="getcts",
                supported_extensions=["csv", "xml", "json"],
            ),
            type_to_parse="csv",
            parser=ReportParsers.parse_cts,
        ),

        "combinedwindsolar": Report(
            url_builder=MISORTWDDataBrokerURLBuilder(
                target="getcombinedwindsolar",
                supported_extensions=["csv", "xml", "json"],
            ),
            type_to_parse="csv",
            parser=ReportParsers.parse_combinedwindsolar,
        ),

        "WindForecast": Report(
            url_builder=MISORTWDDataBrokerURLBuilder(
                target="getWindForecast",
                supported_extensions=["xml", "json"],
            ),
            type_to_parse="json",
            parser=ReportParsers.parse_WindForecast,
        ),

        "Wind": Report(
            url_builder=MISORTWDDataBrokerURLBuilder(
                target="getWind",
                supported_extensions=["csv", "xml", "json"],
            ),
            type_to_parse="csv",
            parser=ReportParsers.parse_Wind,
        ),

        "SolarForecast": Report(
            url_builder=MISORTWDDataBrokerURLBuilder(
                target="getSolarForecast",
                supported_extensions=["xml", "json"],
            ),
            type_to_parse="json",
            parser=ReportParsers.parse_SolarForecast,
        ),

        "Solar": Report(
            url_builder=MISORTWDDataBrokerURLBuilder(
                target="getSolar",
                supported_extensions=["csv", "xml", "json"],
            ),
            type_to_parse="csv",
            parser=ReportParsers.parse_Solar,
        ),

        "exantelmp": Report(
            url_builder=MISORTWDDataBrokerURLBuilder(
                target="getexantelmp",
                supported_extensions=["csv", "xml", "json"],
            ),
            type_to_parse="csv",
            parser=ReportParsers.parse_exantelmp,
        ),

        "da_exante_lmp": Report(
            url_builder=MISOMarketReportsURLBuilder(
                target="da_exante_lmp",
                supported_extensions=["csv"],
                url_generator=MISOMarketReportsURLBuilder.url_generator_YYYYmmdd_first,
            ),
            type_to_parse="csv",
            parser=ReportParsers.parse_da_exante_lmp,
        ),

        "da_expost_lmp": Report(
            url_builder=MISOMarketReportsURLBuilder(
                target="da_expost_lmp",
                supported_extensions=["csv"],
                url_generator=MISOMarketReportsURLBuilder.url_generator_YYYYmmdd_first,
            ),
            type_to_parse="csv",
            parser=ReportParsers.parse_da_expost_lmp,
        ),

        "rt_lmp_final": Report(
            url_builder=MISOMarketReportsURLBuilder(
                target="rt_lmp_final",
                supported_extensions=["csv"],
                url_generator=MISOMarketReportsURLBuilder.url_generator_YYYYmmdd_first,
            ),
            type_to_parse="csv",
            parser=ReportParsers.parse_rt_lmp_final,
        ),

        "rt_lmp_prelim": Report(
            url_builder=MISOMarketReportsURLBuilder(
                target="rt_lmp_prelim",
                supported_extensions=["csv"],
                url_generator=MISOMarketReportsURLBuilder.url_generator_YYYYmmdd_first,
            ),
            type_to_parse="csv",
            parser=ReportParsers.parse_rt_lmp_prelim,
        ),

        "DA_Load_EPNodes": Report(
            url_builder=MISOMarketReportsURLBuilder(
                target="DA_Load_EPNodes",
                supported_extensions=["zip"],
                url_generator=MISOMarketReportsURLBuilder.url_generator_YYYYmmdd_last,
            ),
            type_to_parse="zip",
            parser=ReportParsers.parse_DA_Load_EPNodes,
        ),

        "DA_LMPs": Report(
            url_builder=MISOMarketReportsURLBuilder(
                target="DA_LMPs",
                supported_extensions=["zip"],
                url_generator=MISOMarketReportsURLBuilder.url_generator_YYYY_current_month_name_to_two_months_later_name_first,
            ),
            type_to_parse="zip",
            parser=ReportParsers.parse_DA_LMPs,
        ),

        "5min_exante_lmp": Report(
            url_builder=MISOMarketReportsURLBuilder(
                target="5min_exante_lmp",
                supported_extensions=["xlsx"],
                url_generator=MISOMarketReportsURLBuilder.url_generator_YYYYmmdd_first,
            ),
            type_to_parse="xlsx",
            parser=ReportParsers.parse_5min_exante_lmp,
        ),

        "nsi1": Report(
            url_builder=MISORTWDDataBrokerURLBuilder(
                target="getnsi1",
                supported_extensions=["csv", "xml", "json"],
            ),
            type_to_parse="csv",
            parser=ReportParsers.parse_nsi1,
        ),

        "nsi5": Report(
            url_builder=MISORTWDDataBrokerURLBuilder(
                target="getnsi5",
                supported_extensions=["csv", "xml", "json"],
            ),
            type_to_parse="csv",
            parser=ReportParsers.parse_nsi5,
        ),

        "nsi1miso": Report(
            url_builder=MISORTWDDataBrokerURLBuilder(
                target="getnsi1miso",
                supported_extensions=["csv", "xml", "json"],
            ),
            type_to_parse="csv",
            parser=ReportParsers.parse_nsi1miso,
        ),

        "nsi5miso": Report(
            url_builder=MISORTWDDataBrokerURLBuilder(
                target="getnsi5miso",
                supported_extensions=["csv", "xml", "json"],
            ),
            type_to_parse="csv",
            parser=ReportParsers.parse_nsi5miso,
        ),

        "importtotal5": Report(
            url_builder=MISORTWDDataBrokerURLBuilder(
                target="getimporttotal5",
                supported_extensions=["csv", "xml", "json"],
            ),
            type_to_parse="json",
            parser=ReportParsers.parse_importtotal5,
        ),

        "reservebindingconstraints": Report(
            url_builder=MISORTWDDataBrokerURLBuilder(
                target="getreservebindingconstraints",
                supported_extensions=["csv", "xml", "json"],
            ),
            type_to_parse="csv",
            parser=ReportParsers.parse_reservebindingconstraints,
        ),

        "RSG": Report(
            url_builder=MISORTWDDataBrokerURLBuilder(
                target="getRSG",
                supported_extensions=["csv", "xml", "json"],
            ),
            type_to_parse="csv",
            parser=ReportParsers.parse_RSG
        ),

        "totalload": Report(
            url_builder=MISORTWDDataBrokerURLBuilder(
                target="gettotalload",
                supported_extensions=["csv", "xml", "json"],
            ),
            type_to_parse="csv",
            parser=ReportParsers.parse_totalload
        ),

        "WindActual": Report(
            url_builder=MISORTWDDataBrokerURLBuilder(
                target="getWindActual",
                supported_extensions=["xml", "json"],
            ),
            type_to_parse="json",
            parser=ReportParsers.parse_WindActual
        ),

        "SolarActual": Report(
            url_builder=MISORTWDDataBrokerURLBuilder(
                target="getSolarActual",
                supported_extensions=["xml", "json"],
            ),
            type_to_parse="json",
            parser=ReportParsers.parse_SolarActual
        ),

        "NAI": Report(
            url_builder=MISORTWDDataBrokerURLBuilder(
                target="getNAI",
                supported_extensions=["csv", "xml", "json"],
            ),
            type_to_parse="csv",
            parser=ReportParsers.parse_NAI
        ),

        "regionaldirectionaltransfer": Report(
            url_builder=MISORTWDDataBrokerURLBuilder(
                target="getregionaldirectionaltransfer",
                supported_extensions=["csv", "xml", "json"],
            ),
            type_to_parse="csv",
            parser=ReportParsers.parse_regionaldirectionaltransfer
        ),

        "generationoutagesplusminusfivedays": Report(
            url_builder=MISORTWDDataBrokerURLBuilder(
                target="getgenerationoutagesplusminusfivedays",
                supported_extensions=["csv", "xml", "json"],
            ),
            type_to_parse="csv",
            parser=ReportParsers.parse_generationoutagesplusminusfivedays
        ),
    }

    @staticmethod
    def get_url(
        report_name: str,
        file_extension: str,
        ddatetime: datetime.datetime | None = None,
    ) -> str:
        """Get the URL for the report.

        :param str report_name: The name of the report.
        :param str file_extension: The type of file to download.
        :param datetime.datetime | None ddatetime: The date of the report, defaults to None
        :return str: The URL to download the report from.
        """
        if report_name not in MISOReports.report_mappings:
            raise ValueError(f"Unsupported report: {report_name}")
        
        report = MISOReports.report_mappings[report_name]
        res = report.url_builder.build_url(
            file_extension=file_extension, 
            ddatetime=ddatetime,
        )

        return res
    
    @staticmethod
    def get_response(
        report_name: str,
        file_extension: str, 
        ddatetime: datetime.datetime | None = None,
    ) -> requests.Response:
        """Get the response for the report download.

        :param str report_name: The name of the report.
        :param str file_extension: The type of file to download.
        :param datetime.datetime | None ddatetime: The date of the report, defaults to None
        """
        url = MISOReports.get_url(report_name, file_extension, ddatetime)
        
        res = requests.get(url)
        if res.status_code != 200:
            raise requests.exceptions.RequestException(f"Request status code: {res.status_code}")

        return res
    
    @staticmethod
    def get_df(
        report_name: str,
        ddatetime: datetime.datetime | None = None,
    ) -> pd.DataFrame:
        """Get a parsed DataFrame for the report.

        :param str report_name: The name of the report.
        :param datetime.datetime | None ddatetime: The date of the report, defaults to None
        :return pd.DataFrame: A DataFrame containing the data of the report.
        """
        report = MISOReports.report_mappings[report_name]

        response = MISOReports.get_response(
            report_name=report_name, 
            file_extension=report.type_to_parse, 
            ddatetime=ddatetime,
        )

        df = report.report_parser(response)
        
        return df<|MERGE_RESOLUTION|>--- conflicted
+++ resolved
@@ -561,8 +561,6 @@
 
             return df
         
-<<<<<<< HEAD
-=======
         @staticmethod
         def parse_totalload(
             res: requests.Response,
@@ -673,7 +671,6 @@
 
             return df  
 
->>>>>>> cf195513
 
     report_mappings: dict[str, Report] = {
         "fuelmix": Report(
