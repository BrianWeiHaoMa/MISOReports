import pytest
import datetime

import pandas as pd, pandas
import numpy as np, numpy
import requests

from MISOReports.MISOReports import (
    MISORTWDDataBrokerURLBuilder,
    MISORTWDBIReporterURLBuilder,
    MISOMarketReportsURLBuilder,
    MISOReports,
    MULTI_DF_NAMES_COLUMN,
    MULTI_DF_DFS_COLUMN,
)


def try_to_get_df_res(
    report_name: str, 
    datetime_increment_limit: int,
) -> pd.DataFrame:
    """Tries to get the df for the report_name and returns it. If a request fails, it will 
    increment the datetime and try again up to datetime_increment_limit times.

    :param str report_name: The name of the report to get the df for.
    :param int datetime_increment_limit: The number of times to try to get the df before raising an error.
    :return pd.DataFrame: The df for the report_name.
    """
    report_mappings = MISOReports.report_mappings
    report = report_mappings[report_name]

    cnt = 0
    curr_target_date = report.example_datetime
    while cnt <= datetime_increment_limit:
        try:
            df = MISOReports.get_df(
                report_name=report_name,
                ddatetime=curr_target_date,
            )
            break
        except requests.HTTPError as e:
            curr_target_date = report.url_builder.add_to_datetime(
                ddatetime=curr_target_date, 
                direction=1,
            )
            cnt += 1
    
    if cnt > datetime_increment_limit:
        raise ValueError(f"Failed to get {report_name} after {datetime_increment_limit} attempts (last datetime tried: {curr_target_date}).")
    
    return df


def get_dtype_frozenset(
    df: pd.DataFrame,
    columns: list[str],
) -> frozenset:
    """Returns a frozenset of the types of the columns in the DataFrame.

    :param pd.DataFrame df: The DataFrame to get the types of the columns from.
    :param list[str] columns: The columns to get the types of.
    :return frozenset: A frozenset of the types of the columns in the DataFrame.
    """
    dtypes = df[columns].dtypes

    res = []
    for k in dtypes.index:
        res.append(type(dtypes[k]))
    
    return frozenset(res)


@pytest.fixture
def get_df_test_names():
    single_df_tests = [v[0] for v in single_df_test_list]
    multiple_dfs_tests = [v[0] for v in multiple_dfs_test_list]
    return single_df_tests + multiple_dfs_tests


@pytest.fixture
def datetime_increment_limit(request):
    return request.config.getoption("--datetime-increments-limit")


@pytest.mark.parametrize(
    "target, supported_extensions, file_extension, expected", [
        ("getapiversion", ["json"], "json", "https://api.misoenergy.org/MISORTWDDataBroker/DataBrokerServices.asmx?messageType=getapiversion&returnType=json"),
        ("getfuelmix", ["csv", "xml", "json"], "csv", "https://api.misoenergy.org/MISORTWDDataBroker/DataBrokerServices.asmx?messageType=getfuelmix&returnType=csv"),
        ("getace", ["csv", "xml", "json"], "xml", "https://api.misoenergy.org/MISORTWDDataBroker/DataBrokerServices.asmx?messageType=getace&returnType=xml"),
        ("getAncillaryServicesMCP", ["csv", "xml", "json"], "json", "https://api.misoenergy.org/MISORTWDDataBroker/DataBrokerServices.asmx?messageType=getAncillaryServicesMCP&returnType=json"),
    ]
)
def test_MISORTWDDataBrokerURLBuilder_build_url_extension_supported(
    target, 
    supported_extensions, 
    file_extension, 
    expected,
):
    url_builder = MISORTWDDataBrokerURLBuilder(
        target=target, 
        supported_extensions=supported_extensions,
    )

    assert url_builder.build_url(file_extension=file_extension) == expected


@pytest.mark.parametrize(
    "target, supported_extensions, file_extension", [
        ("getapiversion", ["json"], "xml"),
        ("getfuelmix", ["csv", "xml", "json"], "http"),
        ("getace", ["csv", "xml", "json"], "xlsx"),
        ("getAncillaryServicesMCP", ["csv", "xml", "json"], "xlsx"),
    ]
)
def test_MISORTWDDataBrokerURLBuilder_build_url_extension_not_supported(
    target, 
    supported_extensions, 
    file_extension, 
):
    url_builder = MISORTWDDataBrokerURLBuilder(
        target=target, 
        supported_extensions=supported_extensions,
    )

    with pytest.raises(ValueError) as e:
        url_builder.build_url(file_extension=file_extension)


@pytest.mark.parametrize(
    "target, supported_extensions, file_extension, expected", [
        ("currentinterval", ["csv"], "csv", "https://api.misoenergy.org/MISORTWDBIReporter/Reporter.asmx?messageType=currentinterval&returnType=csv"),
    ]
)
def test_MISORTWDBIReporterURLBuilder_build_url_extension_supported(
    target, 
    supported_extensions, 
    file_extension, 
    expected,
):
    url_builder = MISORTWDBIReporterURLBuilder(
        target=target, 
        supported_extensions=supported_extensions,
    )

    assert url_builder.build_url(file_extension=file_extension) == expected


@pytest.mark.parametrize(
    "target, supported_extensions, file_extension", [
        ("currentinterval", ["csv"], "json"),
    ]
)
def test_MISORTWDBIReporterURLBuilder_build_url_extension_not_supported(
    target, 
    supported_extensions, 
    file_extension, 
):
    url_builder = MISORTWDBIReporterURLBuilder(
        target=target, 
        supported_extensions=supported_extensions,
    )

    with pytest.raises(ValueError) as e:
        url_builder.build_url(file_extension=file_extension)


@pytest.mark.parametrize(
    "target, supported_extensions, url_generator, ddatetime, file_extension, expected", [
        ("DA_Load_EPNodes", ["zip"], MISOMarketReportsURLBuilder.url_generator_YYYYmmdd_last, datetime.datetime(year=2024, month=10, day=21), "zip", "https://docs.misoenergy.org/marketreports/DA_Load_EPNodes_20241021.zip"),
        ("da_exante_lmp", ["csv"], MISOMarketReportsURLBuilder.url_generator_YYYYmmdd_first, datetime.datetime(year=2024, month=10, day=26), "csv", "https://docs.misoenergy.org/marketreports/20241026_da_exante_lmp.csv"),
        ("da_expost_lmp", ["csv"], MISOMarketReportsURLBuilder.url_generator_YYYYmmdd_first, datetime.datetime(year=2024, month=10, day=26), "csv", "https://docs.misoenergy.org/marketreports/20241026_da_expost_lmp.csv"),
        ("DA_LMPs", ["zip"], MISOMarketReportsURLBuilder.url_generator_YYYY_current_month_name_to_two_months_later_name_first, datetime.datetime(year=2024, month=7, day=1), "zip", "https://docs.misoenergy.org/marketreports/2024-Jul-Sep_DA_LMPs.zip"),
        ("DA_LMPs", ["zip"], MISOMarketReportsURLBuilder.url_generator_YYYY_current_month_name_to_two_months_later_name_first, datetime.datetime(year=2024, month=11, day=1), "zip", "https://docs.misoenergy.org/marketreports/2024-Nov-Jan_DA_LMPs.zip"),
        ("rt_expost_str_5min_mcp", ["xlsx"], MISOMarketReportsURLBuilder.url_generator_YYYYmm_first, datetime.datetime(year=2024, month=10, day=1), "xlsx", "https://docs.misoenergy.org/marketreports/202410_rt_expost_str_5min_mcp.xlsx"),
        ("MARKET_SETTLEMENT_DATA_SRW", ["zip"], MISOMarketReportsURLBuilder.url_generator_no_date, None, "zip", "https://docs.misoenergy.org/marketreports/MARKET_SETTLEMENT_DATA_SRW.zip"),
        ("MARKET_SETTLEMENT_DATA_SRW", ["zip"], MISOMarketReportsURLBuilder.url_generator_no_date, datetime.datetime.now(), "zip", "https://docs.misoenergy.org/marketreports/MARKET_SETTLEMENT_DATA_SRW.zip"),
        ("M2M_Settlement_srw", ["csv"], MISOMarketReportsURLBuilder.url_generator_YYYY_last, datetime.datetime(year=2024, month=10, day=1), "csv", "https://docs.misoenergy.org/marketreports/M2M_Settlement_srw_2024.csv"),
        ("Allocation_on_MISO_Flowgates", ["csv"], MISOMarketReportsURLBuilder.url_generator_YYYY_mm_dd_last, datetime.datetime(year=2024, month=10, day=29), "csv", "https://docs.misoenergy.org/marketreports/Allocation_on_MISO_Flowgates_2024_10_29.csv"),
    ]
)
def test_MISOMarketReportsURLBuilder_build_url(   
    target, 
    supported_extensions, 
    url_generator,
    ddatetime,
    file_extension,
    expected, 
):
    url_builder = MISOMarketReportsURLBuilder(
        target=target, 
        supported_extensions=supported_extensions,
        url_generator=url_generator
    )

    assert url_builder.build_url(ddatetime=ddatetime, file_extension=file_extension) == expected
        

def test_get_df_every_report_example_url_returns_non_empty_df(datetime_increment_limit):
    mappings = MISOReports.report_mappings

    # These reports have no non-empty tables as of 2024-11-02.
    empty_reports = set(
        [
            "da_M2M_Settlement_srw",
        ],
    )

    for report_name, report in mappings.items():
        try:
            df = try_to_get_df_res(
                report_name=report_name,
                datetime_increment_limit=datetime_increment_limit,
            )

            assert not df.columns.empty
            if report_name not in empty_reports:
                assert not df.empty
        except NotImplementedError as e:
            pass


single_df_test_list = [
    (
        "rt_bc_HIST", 
        {
            ("Preliminary Shadow Price", "BP1", "PC1", "BP2", "PC2",): numpy.dtypes.Float64DType,
            ("Override",): pandas.core.arrays.integer.Int64Dtype,
            ("Flowgate NERCID", "Constraint_ID", "Constraint Name", "Branch Name ( Branch Type / From CA / To CA )", "Contingency Description", "Constraint Description", "Curve Type",): pandas.core.arrays.string_.StringDtype,
            ("Market Date", "Hour of Occurrence",): numpy.dtypes.DateTime64DType,
        }
    ),
    (
        "RT_UDS_Approved_Case_Percentage", 
        {
            ("Percentage",): numpy.dtypes.Float64DType,
            ("UDS Case ID",): pandas.core.arrays.string_.StringDtype,
            ("Dispatch Interval",): numpy.dtypes.DateTime64DType,
        }
    ),
    (
        "Resource_Uplift_by_Commitment_Reason", 
        {
            ("ECONOMIC MAX",): numpy.dtypes.Float64DType,
            ("LOCAL RESOURCE ZONE",): pandas.core.arrays.integer.Int64Dtype,
            ("REASON", "REASON ID",): pandas.core.arrays.string_.StringDtype,
            ("STARTTIME",): numpy.dtypes.DateTime64DType,
        }
    ),
    (
        "rt_rpe", 
        {
            ("Shadow Price",): numpy.dtypes.Float64DType,
            ("Constraint Name", "Constraint Description",): pandas.core.arrays.string_.StringDtype,
            ("Time of Occurence",): numpy.dtypes.DateTime64DType,
        }
    ),
    (
        "Historical_RT_RSG_Commitment", 
        {
            ("TOTAL_ECON_MAX",): numpy.dtypes.Float64DType,
            ("COMMIT_REASON", "NUM_RESOURCES",): pandas.core.arrays.string_.StringDtype,
            ("MKT_INT_END_EST",): numpy.dtypes.DateTime64DType,
        }
    ),
    (
        "da_pbc", 
        {
            ("PRELIMINARY_SHADOW_PRICE",): numpy.dtypes.Float64DType,
            ("BP1", "PC1", "BP2", "PC2", "BP3", "PC3", "BP4", "PC4", "OVERRIDE",): pandas.core.arrays.integer.Int64Dtype,
            ("CONSTRAINT_NAME", "CURVETYPE", "REASON",): pandas.core.arrays.string_.StringDtype,
            ("MARKET_HOUR_EST",): numpy.dtypes.DateTime64DType,
        }
    ),
    (
        "da_bc", 
        {
            ("Shadow Price", "BP1", "PC1", "BP2", "PC2",): numpy.dtypes.Float64DType,
            ("Hour of Occurrence", "Override",): pandas.core.arrays.integer.Int64Dtype,
            ("Flowgate NERC ID", "Constraint_ID", "Constraint Name", "Branch Name ( Branch Type / From CA / To CA )", "Contingency Description", "Constraint Description", "Curve Type", "Reason",): pandas.core.arrays.string_.StringDtype,
        }
    ),
    (
        "da_bcsf", 
        {
            ("From KV", "To KV", "Direction",): pandas.core.arrays.integer.Int64Dtype,
            ("Constraint ID", "Constraint Name", "Contingency Name", "Constraint Type", "Flowgate Name", "Device Type", "Key1", "Key2", "Key3", "From Area", "To Area", "From Station", "To Station",): pandas.core.arrays.string_.StringDtype,
        }
    ),
    (
        "MARKET_SETTLEMENT_DATA_SRW", 
        {
            ("DATE",): numpy.dtypes.DateTime64DType,
            ("BILL_DET",): pandas.core.arrays.string_.StringDtype,
            ("HR01", "HR02", "HR03", "HR04", "HR05", "HR06", "HR07", "HR08", "HR09", "HR10", "HR11", "HR12", "HR13", "HR14", "HR15", "HR16", "HR17", "HR18", "HR19", "HR20", "HR21", "HR22", "HR23", "HR24",): numpy.dtypes.Float64DType,
        }
    ),
    (
        "combinedwindsolar", 
        {
            ("ForecastDateTimeEST", "ActualDateTimeEST",): numpy.dtypes.DateTime64DType,
            ("ForecastHourEndingEST", "ActualHourEndingEST",): pandas.core.arrays.integer.Int64Dtype,
            ("ForecastWindValue", "ForecastSolarValue", "ActualWindValue", "ActualSolarValue",): numpy.dtypes.Float64DType,
        }
    ),
    (
        "ms_vlr_HIST_SRW", 
        {
            ("OPERATING DATE",): numpy.dtypes.DateTime64DType,
            ("SETTLEMENT RUN", "DA_VLR_MWP", "RT_VLR_MWP", "DA+RT Total",): numpy.dtypes.Float64DType,
            ("REGION", "CONSTRAINT",): pandas.core.arrays.string_.StringDtype,
        }
    ),
    (
        "SolarForecast", 
        {
            ("DateTimeEST",): numpy.dtypes.DateTime64DType,
            ("HourEndingEST",): pandas.core.arrays.integer.Int64Dtype,
            ("Value",): numpy.dtypes.Float64DType,
        }
    ),
    (
        "DA_LMPs", 
        {
            ("MARKET_DAY",): numpy.dtypes.DateTime64DType,
            ("HE1", "HE2", "HE3", "HE4", "HE5", "HE6", "HE7", "HE8", "HE9", "HE10", "HE11", "HE12", "HE13", "HE14", "HE15", "HE16", "HE17", "HE18", "HE19", "HE20", "HE21", "HE22", "HE23", "HE24",): numpy.dtypes.Float64DType,
            ("NODE", "TYPE", "VALUE",): pandas.core.arrays.string_.StringDtype,
        }
    ),
    (
        "rt_irsf", 
        {
            ("MKTHOUR_EST",): numpy.dtypes.DateTime64DType,
            ("INTRAREGIONAL_SCHEDULED_FLOW",): numpy.dtypes.Float64DType,
            ("CONSTRAINT_NAME",): pandas.core.arrays.string_.StringDtype,
        }
    ),
    (
        "rt_mf", 
        {
            ("Unit Count", "Hour Ending",): pandas.core.arrays.integer.Int64Dtype,
            ("Time Interval EST",): numpy.dtypes.DateTime64DType,
            ("Peak Flag", "Region Name", "Fuel Type",): pandas.core.arrays.string_.StringDtype,
        }
    ),
    (
        "rt_ex", 
        {
            ("Committed (GW at Economic Maximum) - Forward", "Committed (GW at Economic Maximum) - Real-Time", "Committed (GW at Economic Maximum) - Delta", "Load (GW) - Forward", "Load (GW) - Real-Time", "Load (GW) - Delta", "Net Scheduled Imports (GW) - Forward", "Net Scheduled Imports (GW) - Real-Time", "Net Scheduled Imports (GW) - Delta", "Outages (GW at Economic Maximum) - Forward", "Outages (GW at Economic Maximum) - Real-Time", "Outages (GW at Economic Maximum) - Delta", "Offer Changes (GW at Economic Maximum) - Forward", "Offer Changes (GW at Economic Maximum) - Real-Time", "Offer Changes (GW at Economic Maximum) - Delta",): numpy.dtypes.Float64DType,
            ("Hour", "Real-Time Binding Constraints - (#)",): pandas.core.arrays.integer.Int64Dtype,
        }
    ),
    (
        "df_al", 
        {
            ("LRZ1 MTLF (MWh)", "LRZ1 ActualLoad (MWh)", "LRZ2_7 MTLF (MWh)", "LRZ2_7 ActualLoad (MWh)", "LRZ3_5 MTLF (MWh)", "LRZ3_5 ActualLoad (MWh)", "LRZ4 MTLF (MWh)", "LRZ4 ActualLoad (MWh)", "LRZ6 MTLF (MWh)", "LRZ6 ActualLoad (MWh)", "LRZ8_9_10 MTLF (MWh)", "LRZ8_9_10 ActualLoad (MWh)", "MISO MTLF (MWh)", "MISO ActualLoad (MWh)",): numpy.dtypes.Float64DType,
            ("HourEnding",): pandas.core.arrays.integer.Int64Dtype,
            ("Market Day",): numpy.dtypes.DateTime64DType,
        }
    ),
    (
        "rf_al", 
        {
            ("North MTLF (MWh)", "North ActualLoad (MWh)", "Central MTLF (MWh)", "Central ActualLoad (MWh)", "South MTLF (MWh)", "South ActualLoad (MWh)", "MISO MTLF (MWh)", "MISO ActualLoad (MWh)",): numpy.dtypes.Float64DType,
            ("HourEnding",): pandas.core.arrays.integer.Int64Dtype,
            ("Market Day",): numpy.dtypes.DateTime64DType,
        }
    ),
    (
        "da_rpe", 
        {
            ("Shadow Price",): numpy.dtypes.Float64DType,
            ("Hour of Occurence",): pandas.core.arrays.integer.Int64Dtype,
            ("Constraint Name", "Constraint Description",): pandas.core.arrays.string_.StringDtype,
        }
    ),
    (
        "da_ex", 
        {
            ("Demand Cleared (GWh) - Physical - Fixed", "Demand Cleared (GWh) - Physical - Price Sen.", "Demand Cleared (GWh) - Virtual", "Demand Cleared (GWh) - Total", "Supply Cleared (GWh) - Physical", "Supply Cleared (GWh) - Virtual", "Supply Cleared (GWh) - Total", "Net Scheduled Imports (GWh)", "Generation Resources Offered (GW at Econ. Max) - Must Run", "Generation Resources Offered (GW at Econ. Max) - Economic", "Generation Resources Offered (GW at Econ. Max) - Emergency", "Generation Resources Offered (GW at Econ. Max) - Total", "Generation Resources Offered (GW at Econ. Min) - Must Run", "Generation Resources Offered (GW at Econ. Min) - Economic", "Generation Resources Offered (GW at Econ. Min) - Emergency", "Generation Resources Offered (GW at Econ. Min) - Total",): numpy.dtypes.Float64DType,
            ("Hour",): pandas.core.arrays.integer.Int64Dtype,
        }
    ),
    (
        "da_ex_rg", 
        {
            ("Demand Cleared (GWh) - Physical - Fixed", "Demand Cleared (GWh) - Physical - Price Sen.", "Demand Cleared (GWh) - Virtual", "Demand Cleared (GWh) - Total", "Supply Cleared (GWh) - Physical", "Supply Cleared (GWh) - Virtual", "Supply Cleared (GWh) - Total", "Net Scheduled Imports (GWh)", "Generation Resources Offered (GW at Econ. Max) - Must Run", "Generation Resources Offered (GW at Econ. Max) - Economic", "Generation Resources Offered (GW at Econ. Max) - Emergency", "Generation Resources Offered (GW at Econ. Max) - Total", "Generation Resources Offered (GW at Econ. Min) - Must Run", "Generation Resources Offered (GW at Econ. Min) - Economic", "Generation Resources Offered (GW at Econ. Min) - Emergency", "Generation Resources Offered (GW at Econ. Min) - Total",): numpy.dtypes.Float64DType,
            ("Hour Ending",): pandas.core.arrays.integer.Int64Dtype,
        }
    ),
    (
        "da_bc_HIST", 
        {
            ("Shadow Price", "BP1", "PC1", "BP2", "PC2",): numpy.dtypes.Float64DType,
            ("Hour of Occurrence", "Override",): pandas.core.arrays.integer.Int64Dtype,
            ("Constraint Name", "Constraint_ID", "Branch Name ( Branch Type / From CA / To CA )", "Contingency Description", "Constraint Description", "Curve Type",): pandas.core.arrays.string_.StringDtype,
            ("Market Date",): numpy.dtypes.DateTime64DType,
        }
    ),
    (
        "cpnode_reszone", 
        {
            ("Reserve Zone",): pandas.core.arrays.integer.Int64Dtype,
            ("CP Node Name",): pandas.core.arrays.string_.StringDtype,
        }
    ),
    (
        "da_co", 
        {
            ("Economic Max", "Economic Min", "Emergency Max", "Emergency Min", "Self Scheduled MW", "Target MW Reduction", "MW", "Curtailment Offer Price", "Price1", "MW1", "Price2", "MW2", "Price3", "MW3", "Price4", "MW4", "Price5", "MW5", "Price6", "MW6", "Price7", "MW7", "Price8", "MW8", "Price9", "MW9", "Price10", "MW10", "MinEnergyStorageLevel", "MaxEnergyStorageLevel", "EmerMinEnergyStorageLevel", "EmerMaxEnergyStorageLevel",): numpy.dtypes.Float64DType,
            ("Economic Flag", "Emergency Flag", "Must Run Flag", "Unit Available Flag", "Slope",): pandas.core.arrays.integer.Int64Dtype,
            ("Region", "Unit Code",): pandas.core.arrays.string_.StringDtype,
            ("Date/Time Beginning (EST)", "Date/Time End (EST)",): numpy.dtypes.DateTime64DType,
        }
    ),
    (
        "rt_co", 
        {
            ("Cleared MW1", "Cleared MW2", "Cleared MW3", "Cleared MW4", "Cleared MW5", "Cleared MW6", "Cleared MW7", "Cleared MW8", "Cleared MW9", "Cleared MW10", "Cleared MW11", "Cleared MW12", "Economic Max", "Economic Min", "Emergency Max", "Emergency Min", "Self Scheduled MW", "Target MW Reduction", "Curtailment Offer Price", "Price1", "MW1", "Price2", "MW2", "Price3", "MW3", "Price4", "MW4", "Price5", "MW5", "Price6", "MW6", "Price7", "MW7", "Price8", "MW8", "Price9", "MW9", "Price10", "MW10", "MinEnergyStorageLevel", "MaxEnergyStorageLevel", "EmerMinEnergyStorageLevel", "EmerMaxEnergyStorageLevel",): numpy.dtypes.Float64DType,
            ("Economic Flag", "Emergency Flag", "Must Run Flag", "Unit Available Flag", "Slope",): pandas.core.arrays.integer.Int64Dtype,
            ("Region", "Unit Code",): pandas.core.arrays.string_.StringDtype,
            ("Mkthour Begin (EST)",): numpy.dtypes.DateTime64DType,
        }
    ),
    (
        "Dead_Node_Report", 
        {
            ("PNODE Name",): pandas.core.arrays.string_.StringDtype,
            ("Mkt Hour",): numpy.dtypes.DateTime64DType,
        }
    ),
    (
        "asm_rt_co", 
        {
            ("RegulationMax", "RegulationMin", "RegulationOffer Price", "RegulationSelfScheduleMW", "SpinningOffer Price", "SpinSelfScheduleMW", "OnlineSupplementalOffer", "OnlineSupplementalSelfScheduleMW", "OfflineSupplementalOffer", "OfflineSupplementalSelfScheduleMW", "RegMCP1", "RegMW1", "RegMCP2", "RegMW2", "RegMCP3", "RegMW3", "RegMCP4", "RegMW4", "RegMCP5", "RegMW5", "RegMCP6", "RegMW6", "RegMCP7", "RegMW7", "RegMCP8", "RegMW8", "RegMCP9", "RegMW9", "RegMCP10", "RegMW10", "RegMCP11", "RegMW11", "RegMCP12", "RegMW12", "SpinMCP1", "SpinMW1", "SpinMCP2", "SpinMW2", "SpinMCP3", "SpinMW3", "SpinMCP4", "SpinMW4", "SpinMCP5", "SpinMW5", "SpinMCP6", "SpinMW6", "SpinMCP7", "SpinMW7", "SpinMCP8", "SpinMW8", "SpinMCP9", "SpinMW9", "SpinMCP10", "SpinMW10", "SpinMCP11", "SpinMW11", "SpinMCP12", "SpinMW12", "SuppMCP1", "SuppMW1", "SuppMCP2", "SuppMW2", "SuppMCP3", "SuppMW3", "SuppMCP4", "SuppMW4", "SuppMCP5", "SuppMW5", "SuppMCP6", "SuppMW6", "SuppMCP7", "SuppMW7", "SuppMCP8", "SuppMW8", "SuppMCP9", "SuppMW9", "SuppMCP10", "SuppMW10", "SuppMCP11", "SuppMW11", "SuppMCP12", "SuppMW12", "StrOfflineOfferRate", "STRMCP1", "STRMW1", "STRMCP2", "STRMW2", "STRMCP3", "STRMW3", "STRMCP4", "STRMW4", "STRMCP5", "STRMW5", "STRMCP6", "STRMW6", "STRMCP7", "STRMW7", "STRMCP8", "STRMW8", "STRMCP9", "STRMW9", "STRMCP10", "STRMW10", "STRMCP11", "STRMW11", "STRMCP12", "STRMW12", "MinEnergyStorageLevel", "MaxEnergyStorageLevel", "EmerMinEnergyStorageLevel", "EmerMaxEnergyStorageLevel",): numpy.dtypes.Float64DType,
            ("Region", "Unit Code",): pandas.core.arrays.string_.StringDtype,
            ("Mkthour Begin (EST)",): numpy.dtypes.DateTime64DType,
        }
    ),
    (
        "asm_da_co", 
        {
            ("RegulationMax", "RegulationMin", "RegulationOffer Price", "RegulationSelfScheduleMW", "SpinningOffer Price", "SpinSelfScheduleMW", "OnlineSupplementalOffer", "OnlineSupplementalSelfScheduleMW", "OfflineSupplementalOffer", "OfflineSupplementalSelfScheduleMW", "RegMCP", "RegMW", "SpinMCP", "SpinMW", "SuppMCP", "SuppMW", "OfflineSTR", "STRMCP", "STRMW", "MinEnergyStorageLevel", "MaxEnergyStorageLevel", "EmerMinEnergyStorageLevel", "EmerMaxEnergyStorageLevel",): numpy.dtypes.Float64DType,
            ("Region", "Unit Code",): pandas.core.arrays.string_.StringDtype,
            ("Date/Time Beginning (EST)", "Date/Time End (EST)",): numpy.dtypes.DateTime64DType,
        }
    ),
    (
        "M2M_Settlement_srw", 
        {
            ("MISO_SHADOW_PRICE", "MISO_MKT_FLOW", "MISO_FFE", "CP_SHADOW_PRICE", "CP_MKT_FLOW", "CP_FFE", "MISO_CREDIT", "CP_CREDIT",): numpy.dtypes.Float64DType,
            ("FLOWGATE_ID", "MONITORING_RTO", "CP_RTO", "FLOWGATE_NAME",): pandas.core.arrays.string_.StringDtype,
            ("HOUR_ENDING",): numpy.dtypes.DateTime64DType,
        }
    ),
    (
        "M2M_Flowgates_as_of", 
        {
            ("Flowgate ID", "Monitoring RTO", "Non Monitoring RTO", "Flowgate Description",): pandas.core.arrays.string_.StringDtype,
        }
    ),
    (
        "M2M_FFE", 
        {
            ("Non Monitoring RTO FFE", "Adjusted FFE",): numpy.dtypes.Float64DType,
            ("NERC Flowgate ID", "Monitoring RTO", "Non Monitoring RTO", "Flowgate Description",): pandas.core.arrays.string_.StringDtype,
            ("Hour Ending",): numpy.dtypes.DateTime64DType,
        }
    ),
    (
        "Allocation_on_MISO_Flowgates", 
        {
            ("Allocation (MW)",): numpy.dtypes.Float64DType,
            ("Allocation to Rating Percentage",): pandas.core.arrays.integer.Int64Dtype,
            ("NERC ID", "Flowgate Owner", "Flowgate Description", "Entity", "Direction", "Reciprocal Status on Flowgate",): pandas.core.arrays.string_.StringDtype,
        }
    ),
    (
        "rt_pbc", 
        {
            ("PRELIMINARY_SHADOW_PRICE",): numpy.dtypes.Float64DType,
            ("BP1", "PC1", "BP2", "PC2", "BP3", "PC3", "BP4", "PC4", "OVERRIDE",): pandas.core.arrays.integer.Int64Dtype,
            ("CONSTRAINT_NAME", "CURVETYPE", "REASON",): pandas.core.arrays.string_.StringDtype,
            ("MARKET_HOUR_EST",): numpy.dtypes.DateTime64DType,
        }
    ),
    (
        "rt_bc", 
        {
            ("Preliminary Shadow Price", "BP1", "PC1", "BP2", "PC2",): numpy.dtypes.Float64DType,
            ("Override",): pandas.core.arrays.integer.Int64Dtype,
            ("Flowgate NERC ID", "Constraint ID", "Constraint Name", "Branch Name ( Branch Type / From CA / To CA )", "Contingency Description", "Constraint Description", "Curve Type",): pandas.core.arrays.string_.StringDtype,
            ("Hour of Occurrence",): numpy.dtypes.DateTime64DType,
        }
    ),
    (
        "rt_or", 
        {
            ("Preliminary Shadow Price", "BP1", "PC1", "BP2", "PC2",): numpy.dtypes.Float64DType,
            ("Override",): pandas.core.arrays.integer.Int64Dtype,
            ("Flowgate NERC ID", "Constraint Name", "Branch Name ( Branch Type / From CA / To CA )", "Contingency Description", "Constraint Description", "Curve Type", "Reason",): pandas.core.arrays.string_.StringDtype,
            ("Hour of Occurrence",): numpy.dtypes.DateTime64DType,
        }
    ),
    (
        "rt_fuel_on_margin", 
        {
            ("Hour Ending", "Unit Count",): pandas.core.arrays.integer.Int64Dtype,
            ("Peak Flag", "Region Name", "Fuel Type",): pandas.core.arrays.string_.StringDtype,
            ("Time Interval EST",): numpy.dtypes.DateTime64DType,
        }
    ),
    (
        "5min_expost_mcp", 
        {
            ("RT MCP Regulation", "RT MCP Spin", "RT MCP Supp",): numpy.dtypes.Float64DType,
            ("Zone",): pandas.core.arrays.string_.StringDtype,
            ("Time (EST)",): numpy.dtypes.DateTime64DType,
        }
    ),
    (
        "5min_exante_mcp", 
        {
            ("RT Ex-Ante MCP Regulation", "RT Ex-Ante MCP Spin", "RT Ex-Ante MCP Supp",): numpy.dtypes.Float64DType,
            ("Zone",): pandas.core.arrays.string_.StringDtype,
            ("Time (EST)",): numpy.dtypes.DateTime64DType,
        }
    ),
    (
        "ftr_mpma_bids_offers", 
        {
            ("MW1", "PRICE1", "MW2", "PRICE2", "MW3", "PRICE3", "MW4", "PRICE4", "MW5", "PRICE5", "MW6", "PRICE6", "MW7", "PRICE7", "MW8", "PRICE8", "MW9", "PRICE9", "MW10", "PRICE10",): numpy.dtypes.Float64DType,
            ("Market Name", "Source", "Sink", "Hedge Type", "Class", "Type", "Round", "Asset Owner ID",): pandas.core.arrays.string_.StringDtype,
            ("Start Date", "End Date",): numpy.dtypes.DateTime64DType,
        }
    ),
    (
        "ftr_annual_bids_offers", 
        {
            ("MW1", "PRICE1", "MW2", "PRICE2", "MW3", "PRICE3", "MW4", "PRICE4", "MW5", "PRICE5", "MW6", "PRICE6", "MW7", "PRICE7", "MW8", "PRICE8", "MW9", "PRICE9", "MW10", "PRICE10",): numpy.dtypes.Float64DType,
            ("Market Name", "Source", "Sink", "Hedge Type", "Class", "Type", "Round", "Asset Owner ID",): pandas.core.arrays.string_.StringDtype,
            ("Start Date", "End Date",): numpy.dtypes.DateTime64DType,
        }
    ),
    (
        "bids_cb", 
        {
            ("MW", "LMP", "PRICE1", "MW1", "PRICE2", "MW2", "PRICE3", "MW3", "PRICE4", "MW4", "PRICE5", "MW5", "PRICE6", "MW6", "PRICE7", "MW7", "PRICE8", "MW8", "PRICE9", "MW9",): numpy.dtypes.Float64DType,
            ("Market Participant Code",): pandas.core.arrays.integer.Int64Dtype,
            ("Region", "Type of Bid", "Bid ID",): pandas.core.arrays.string_.StringDtype,
            ("Date/Time Beginning (EST)", "Date/Time End (EST)",): numpy.dtypes.DateTime64DType,
        }
    ),
    (
        "5MIN_LMP", 
        {
            ("LMP", "CON_LMP", "LOSS_LMP",): numpy.dtypes.Float64DType,
            ("PNODENAME",): pandas.core.arrays.string_.StringDtype,
            ("MKTHOUR_EST",): numpy.dtypes.DateTime64DType,
        }
    ),
    (
        "RT_Load_EPNodes", 
        {
            ("HE1", "HE2", "HE3", "HE4", "HE5", "HE6", "HE7", "HE8", "HE9", "HE10", "HE11", "HE12", "HE13", "HE14", "HE15", "HE16", "HE17", "HE18", "HE19", "HE20", "HE21", "HE22", "HE23", "HE24",): numpy.dtypes.Float64DType,
            ("EPNode", "Value",): pandas.core.arrays.string_.StringDtype,
        }
    ),
    (
        "realtimebindingsrpbconstraints", 
        {
            ("Price",): numpy.dtypes.Float64DType,
            ("BP1", "PC1", "BP2", "PC2", "BP3", "PC3", "BP4", "PC4",): pandas.core.arrays.integer.Int64Dtype,
            ("Name", "OVERRIDE", "REASON", "CURVETYPE",): pandas.core.arrays.string_.StringDtype,
            ("Period",): numpy.dtypes.DateTime64DType,
        }
    ),
    (
        "realtimebindingconstraints", 
        {
            ("Price",): numpy.dtypes.Float64DType,
            ("BP1", "PC1", "BP2", "PC2",): pandas.core.arrays.integer.Int64Dtype,
            ("Name", "OVERRIDE", "CURVETYPE",): pandas.core.arrays.string_.StringDtype,
            ("Period",): numpy.dtypes.DateTime64DType,
        }
    ),
    (
        "lmpconsolidatedtable", 
        {
            ("LMP", "MLC", "MCC", "REGMCP", "REGMILEAGEMCP", "SPINMCP", "SUPPMCP", "STRMCP", "RCUPMCP", "RCDOWNMCP", "LMP.1", "MLC.1", "MCC.1", "LMP.2", "MLC.2", "MCC.2", "LMP.3", "MLC.3", "MCC.3",): numpy.dtypes.Float64DType,
            ("Name",): pandas.core.arrays.string_.StringDtype,
        }
    ),
    (
        "apiversion", 
        {
            ("Semantic",): pandas.core.arrays.string_.StringDtype,
        }
    ),
    (
        "generationoutagesplusminusfivedays", 
        {
            ("Unplanned", "Planned", "Forced", "Derated",): pandas.core.arrays.integer.Int64Dtype,
            ("OutageMonthDay",): pandas.core.arrays.string_.StringDtype,
            ("OutageDate",): numpy.dtypes.DateTime64DType,
        }
    ),
    (
        "rt_expost_str_mcp", 
        {
            ("Hour Ending", "RESERVE ZONE 1", "RESERVE ZONE 2", "RESERVE ZONE 3", "RESERVE ZONE 4", "RESERVE ZONE 5", "RESERVE ZONE 6", "RESERVE ZONE 7", "RESERVE ZONE 8",): numpy.dtypes.Float64DType,
            ("Preliminary/ Final",): pandas.core.arrays.string_.StringDtype,
            ("MARKET DATE",): numpy.dtypes.DateTime64DType,
        }
    ),
    (
        "rt_expost_str_5min_mcp", 
        {
            ("RESERVE ZONE 1", "RESERVE ZONE 2", "RESERVE ZONE 3", "RESERVE ZONE 4", "RESERVE ZONE 5", "RESERVE ZONE 6", "RESERVE ZONE 7", "RESERVE ZONE 8",): numpy.dtypes.Float64DType,
            ("Preliminary/ Final",): pandas.core.arrays.string_.StringDtype,
            ("Time(EST)",): numpy.dtypes.DateTime64DType,
        }
    ),
    (
        "rt_expost_ramp_mcp", 
        {
            ("Reserve Zone 1 - RT MCP Ramp Up Ex-Post Hourly", "Reserve Zone 1 - RT MCP Ramp Down Ex-Post Hourly", "Reserve Zone 2 - RT MCP Ramp Up Ex-Post Hourly", "Reserve Zone 2 - RT MCP Ramp Down Ex-Post Hourly", "Reserve Zone 3 - RT MCP Ramp Up Ex-Post Hourly", "Reserve Zone 3 - RT MCP Ramp Down Ex-Post Hourly", "Reserve Zone 4 - RT MCP Ramp Up Ex-Post Hourly", "Reserve Zone 4 - RT MCP Ramp Down Ex-Post Hourly", "Reserve Zone 5 - RT MCP Ramp Up Ex-Post Hourly", "Reserve Zone 5 - RT MCP Ramp Down Ex-Post Hourly", "Reserve Zone 6 - RT MCP Ramp Up Ex-Post Hourly", "Reserve Zone 6 - RT MCP Ramp Down Ex-Post Hourly", "Reserve Zone 7 - RT MCP Ramp Up Ex-Post Hourly", "Reserve Zone 7 - RT MCP Ramp Down Ex-Post Hourly", "Reserve Zone 8 - RT MCP Ramp Up Ex-Post Hourly", "Reserve Zone 8 - RT MCP Ramp Down Ex-Post Hourly",): numpy.dtypes.Float64DType,
            ("Hour Ending",): pandas.core.arrays.integer.Int64Dtype,
            ("Preliminary / Final",): pandas.core.arrays.string_.StringDtype,
            ("Market Date",): numpy.dtypes.DateTime64DType,
        }
    ),
    (
        "rt_expost_ramp_5min_mcp", 
        {
            ("Reserve Zone 1 - RT MCP Ramp Up Ex-Post 5 Min", "Reserve Zone 1 - RT MCP Ramp Down Ex-Post 5 Min", "Reserve Zone 2 - RT MCP Ramp Up Ex-Post 5 Min", "Reserve Zone 2 - RT MCP Ramp Down Ex-Post 5 Min", "Reserve Zone 3 - RT MCP Ramp Up Ex-Post 5 Min", "Reserve Zone 3 - RT MCP Ramp Down Ex-Post 5 Min", "Reserve Zone 4 - RT MCP Ramp Up Ex-Post 5 Min", "Reserve Zone 4 - RT MCP Ramp Down Ex-Post 5 Min", "Reserve Zone 5 - RT MCP Ramp Up Ex-Post 5 Min", "Reserve Zone 5 - RT MCP Ramp Down Ex-Post 5 Min", "Reserve Zone 6 - RT MCP Ramp Up Ex-Post 5 Min", "Reserve Zone 6 - RT MCP Ramp Down Ex-Post 5 Min", "Reserve Zone 7 - RT MCP Ramp Up Ex-Post 5 Min", "Reserve Zone 7 - RT MCP Ramp Down Ex-Post 5 Min", "Reserve Zone 8 - RT MCP Ramp Up Ex-Post 5 Min", "Reserve Zone 8 - RT MCP Ramp Down Ex-Post 5 Min",): numpy.dtypes.Float64DType,
            ("Preliminary / Final",): pandas.core.arrays.string_.StringDtype,
            ("Time (EST)",): numpy.dtypes.DateTime64DType,
        }
    ),
    (
        "da_expost_str_mcp", 
        {
            ("Reserve Zone 1", "Reserve Zone 2", "Reserve Zone 3", "Reserve Zone 4", "Reserve Zone 5", "Reserve Zone 6", "Reserve Zone 7", "Reserve Zone 8",): numpy.dtypes.Float64DType,
            ("Hour Ending",): pandas.core.arrays.integer.Int64Dtype,
        }
    ),
    (
        "da_expost_ramp_mcp", 
        {
            ("Reserve Zone 1 - DA MCP Ramp Up Ex-Post 1 Hour", "Reserve Zone 1 - DA MCP Ramp Down Ex-Post 1 Hour", "Reserve Zone 2 - DA MCP Ramp Up Ex-Post 1 Hour", "Reserve Zone 2 - DA MCP Ramp Down Ex-Post 1 Hour", "Reserve Zone 3 - DA MCP Ramp Up Ex-Post 1 Hour", "Reserve Zone 3 - DA MCP Ramp Down Ex-Post 1 Hour", "Reserve Zone 4 - DA MCP Ramp Up Ex-Post 1 Hour", "Reserve Zone 4 - DA MCP Ramp Down Ex-Post 1 Hour", "Reserve Zone 5 - DA MCP Ramp Up Ex-Post 1 Hour", "Reserve Zone 5 - DA MCP Ramp Down Ex-Post 1 Hour", "Reserve Zone 6 - DA MCP Ramp Up Ex-Post 1 Hour", "Reserve Zone 6 - DA MCP Ramp Down Ex-Post 1 Hour", "Reserve Zone 7 - DA MCP Ramp Up Ex-Post 1 Hour", "Reserve Zone 7 - DA MCP Ramp Down Ex-Post 1 Hour", "Reserve Zone 8 - DA MCP Ramp Up Ex-Post 1 Hour", "Reserve Zone 8 - DA MCP Ramp Down Ex-Post 1 Hour",): numpy.dtypes.Float64DType,
            ("Hour Ending",): pandas.core.arrays.integer.Int64Dtype,
        }
    ),
    (
        "da_exante_str_mcp", 
        {
            ("Reserve Zone 1", "Reserve Zone 2", "Reserve Zone 3", "Reserve Zone 4", "Reserve Zone 5", "Reserve Zone 6", "Reserve Zone 7", "Reserve Zone 8",): numpy.dtypes.Float64DType,
            ("Hour Ending",): pandas.core.arrays.integer.Int64Dtype,
        }
    ),
    (
        "da_exante_ramp_mcp", 
        {
            ("Reserve Zone 1 - DA MCP Ramp Up Ex-Ante 1 Hour", "Reserve Zone 1 - DA MCP Ramp Down Ex-Ante 1 Hour", "Reserve Zone 2 - DA MCP Ramp Up Ex-Ante 1 Hour", "Reserve Zone 2 - DA MCP Ramp Down Ex-Ante 1 Hour", "Reserve Zone 3 - DA MCP Ramp Up Ex-Ante 1 Hour", "Reserve Zone 3 - DA MCP Ramp Down Ex-Ante 1 Hour", "Reserve Zone 4 - DA MCP Ramp Up Ex-Ante 1 Hour", "Reserve Zone 4 - DA MCP Ramp Down Ex-Ante 1 Hour", "Reserve Zone 5 - DA MCP Ramp Up Ex-Ante 1 Hour", "Reserve Zone 5 - DA MCP Ramp Down Ex-Ante 1 Hour", "Reserve Zone 6 - DA MCP Ramp Up Ex-Ante 1 Hour", "Reserve Zone 6 - DA MCP Ramp Down Ex-Ante 1 Hour", "Reserve Zone 7 - DA MCP Ramp Up Ex-Ante 1 Hour", "Reserve Zone 7 - DA MCP Ramp Down Ex-Ante 1 Hour", "Reserve Zone 8 - DA MCP Ramp Up Ex-Ante 1 Hour", "Reserve Zone 8 - DA MCP Ramp Down Ex-Ante 1 Hour",): numpy.dtypes.Float64DType,
            ("Hour Ending",): pandas.core.arrays.integer.Int64Dtype,
        }
    ),
    (
        "regionaldirectionaltransfer", 
        {
            ("NORTH_SOUTH_LIMIT", "SOUTH_NORTH_LIMIT", "RAW_MW", " UDSFLOW_MW",): pandas.core.arrays.integer.Int64Dtype,
            ("INTERVALEST",): numpy.dtypes.DateTime64DType,
        }
    ),
    (
        "NAI", 
        {
            ("Value",): numpy.dtypes.Float64DType,
            ("Name",): pandas.core.arrays.string_.StringDtype,
        }
    ),
    (
        "Total_Uplift_by_Resource", 
        {
            ("Total Uplift Amount",): numpy.dtypes.Float64DType,
            ("Resource Name",): pandas.core.arrays.string_.StringDtype,
        }
    ),
    (
        "ms_rsg_srw", 
        {
            ("MISO_RT_RSG_DIST2", "RT_RSG_DIST1", "RT_RSG_MWP", "DA_RSG_MWP", "DA_RSG_DIST",): numpy.dtypes.Float64DType,
            ("previous 36 months",): pandas.core.arrays.string_.StringDtype,
            ("START", "STOP",): numpy.dtypes.DateTime64DType,
        }
    ),
    (
        "ms_rnu_srw", 
        {
            ("JOA_MISO_UPLIFT", "MISO_RT_GFACO_DIST", "MISO_RT_GFAOB_DIST", "MISO_RT_RSG_DIST2", "RT_CC", "DA_RI", "RT_RI", "ASM_RI", "STRDFC_UPLIFT", "CRDFC_UPLIFT", "MISO_PV_MWP_UPLIFT", "MISO_DRR_COMP_UPL", "MISO_TOT_MIL_UPL", "RC_DIST", "TOTAL RNU",): numpy.dtypes.Float64DType,
            ("previous 36 months",): pandas.core.arrays.string_.StringDtype,
            ("START", "STOP",): numpy.dtypes.DateTime64DType,
        }
    ),
    (
        "ms_ri_srw", 
        {
            ("DA RI", "RT RI", "TOTAL RI",): numpy.dtypes.Float64DType,
            ("Previous Months",): pandas.core.arrays.string_.StringDtype,
            ("START", "STOP",): numpy.dtypes.DateTime64DType,
        }
    ),
    (
        "ms_ecf_srw", 
        {
            ("Da Xs Cg Fnd", "Rt Cc", "Rt Xs Cg Fnd", "Ftr Auc Res", "Ao Ftr Mn Alc", "Ftr Yr Alc *", "Tbs Access", "Net Ecf", "Ftr Shrtfll", "Net Ftr Sf", "Ftr Trg Cr Alc", "Ftr Hr Alc", "Hr Mf", "Hourly Ftr Allocation", "Monthly Ftr Allocation",): numpy.dtypes.Float64DType,
            ("Unnamed: 0",): pandas.core.arrays.string_.StringDtype,
            ("Start", "Stop",): numpy.dtypes.DateTime64DType,
        }
    ),
    (
        "ccf_co", 
        {
            ("HOUR1", "HOUR2", "HOUR3", "HOUR4", "HOUR5", "HOUR6", "HOUR7", "HOUR8", "HOUR9", "HOUR10", "HOUR11", "HOUR12", "HOUR13", "HOUR14", "HOUR15", "HOUR16", "HOUR17", "HOUR18", "HOUR19", "HOUR20", "HOUR21", "HOUR22", "HOUR23", "HOUR24",): numpy.dtypes.Float64DType,
            ("CONSTRAINT NAME", "NODE NAME",): pandas.core.arrays.string_.StringDtype,
            ("OPERATING DATE",): numpy.dtypes.DateTime64DType,
        }
    ),
    (
        "ms_vlr_HIST", 
        {
            ("DA_VLR_MWP", "RT_VLR_MWP", "DA+RT Total",): numpy.dtypes.Float64DType,
            ("SETTLEMENT RUN",): pandas.core.arrays.integer.Int64Dtype,
            ("REGION", "CONSTRAINT",): pandas.core.arrays.string_.StringDtype,
            ("OPERATING DATE",): numpy.dtypes.DateTime64DType,
        }
    ),
    (
        "fuelmix", 
        {
            ("ACT", "TOTALMW",): pandas.core.arrays.integer.Int64Dtype,
            ("CATEGORY",): pandas.core.arrays.string_.StringDtype,
            ("INTERVALEST",): numpy.dtypes.DateTime64DType,
        }
    ),
    (
        "ace", 
        {
            ("value",): numpy.dtypes.Float64DType,
            ("instantEST",): numpy.dtypes.DateTime64DType,
        }
    ),
    (
        "cts", 
        {
            ("PJMFORECASTEDLMP",): numpy.dtypes.Float64DType,
            ("CASEAPPROVALDATE", "SOLUTIONTIME",): numpy.dtypes.DateTime64DType,
        }
    ),
    (
        "WindForecast", 
        {
            ("Value",): numpy.dtypes.Float64DType,
            ("HourEndingEST",): pandas.core.arrays.integer.Int64Dtype,
            ("DateTimeEST",): numpy.dtypes.DateTime64DType,
        }
    ),
    (
        "Wind", 
        {
            ("ForecastValue", "ActualValue",): numpy.dtypes.Float64DType,
            ("ForecastHourEndingEST", "ActualHourEndingEST",): pandas.core.arrays.integer.Int64Dtype,
            ("ForecastDateTimeEST", "ActualDateTimeEST",): numpy.dtypes.DateTime64DType,
        }
    ),
    (
        "Solar", 
        {
            ("ForecastValue", "ActualValue",): numpy.dtypes.Float64DType,
            ("ForecastHourEndingEST", "ActualHourEndingEST",): pandas.core.arrays.integer.Int64Dtype,
            ("ForecastDateTimeEST", "ActualDateTimeEST",): numpy.dtypes.DateTime64DType,
        }
    ),
    (
        "exantelmp", 
        {
            ("LMP", "Loss", "Congestion",): numpy.dtypes.Float64DType,
            ("Name",): pandas.core.arrays.string_.StringDtype,
        }
    ),
    (
        "da_exante_lmp", 
        {
            ("HE 1", "HE 2", "HE 3", "HE 4", "HE 5", "HE 6", "HE 7", "HE 8", "HE 9", "HE 10", "HE 11", "HE 12", "HE 13", "HE 14", "HE 15", "HE 16", "HE 17", "HE 18", "HE 19", "HE 20", "HE 21", "HE 22", "HE 23", "HE 24",): numpy.dtypes.Float64DType,
            ("Node", "Type", "Value",): pandas.core.arrays.string_.StringDtype,
        }
    ),
    (
        "da_expost_lmp", 
        {
            ("HE 1", "HE 2", "HE 3", "HE 4", "HE 5", "HE 6", "HE 7", "HE 8", "HE 9", "HE 10", "HE 11", "HE 12", "HE 13", "HE 14", "HE 15", "HE 16", "HE 17", "HE 18", "HE 19", "HE 20", "HE 21", "HE 22", "HE 23", "HE 24",): numpy.dtypes.Float64DType,
            ("Node", "Type", "Value",): pandas.core.arrays.string_.StringDtype,
        }
    ),
    (
        "rt_lmp_final", 
        {
            ("HE 1", "HE 2", "HE 3", "HE 4", "HE 5", "HE 6", "HE 7", "HE 8", "HE 9", "HE 10", "HE 11", "HE 12", "HE 13", "HE 14", "HE 15", "HE 16", "HE 17", "HE 18", "HE 19", "HE 20", "HE 21", "HE 22", "HE 23", "HE 24",): numpy.dtypes.Float64DType,
            ("Node", "Type", "Value",): pandas.core.arrays.string_.StringDtype,
        }
    ),
    (
        "rt_lmp_prelim", 
        {
            ("HE 1", "HE 2", "HE 3", "HE 4", "HE 5", "HE 6", "HE 7", "HE 8", "HE 9", "HE 10", "HE 11", "HE 12", "HE 13", "HE 14", "HE 15", "HE 16", "HE 17", "HE 18", "HE 19", "HE 20", "HE 21", "HE 22", "HE 23", "HE 24",): numpy.dtypes.Float64DType,
            ("Node", "Type", "Value",): pandas.core.arrays.string_.StringDtype,
        }
    ),
    (
        "DA_Load_EPNodes", 
        {
            ("HE1", "HE2", "HE3", "HE4", "HE5", "HE6", "HE7", "HE8", "HE9", "HE10", "HE11", "HE12", "HE13", "HE14", "HE15", "HE16", "HE17", "HE18", "HE19", "HE20", "HE21", "HE22", "HE23", "HE24",): numpy.dtypes.Float64DType,
            ("EPNode", "Value",): pandas.core.arrays.string_.StringDtype,
        }
    ),
    (
        "5min_exante_lmp", 
        {
            ("RT Ex-Ante LMP", "RT Ex-Ante MEC", "RT Ex-Ante MLC", "RT Ex-Ante MCC",): numpy.dtypes.Float64DType,
            ("CP Node",): pandas.core.arrays.string_.StringDtype,
            ("Time (EST)",): numpy.dtypes.DateTime64DType,
        }
    ),
    (
        "SolarActual", 
        {
            ("Value",): numpy.dtypes.Float64DType,
            ("HourEndingEST",): pandas.core.arrays.integer.Int64Dtype,
            ("DateTimeEST",): numpy.dtypes.DateTime64DType,
        }
    ),
    (
        "WindActual", 
        {
            ("Value",): numpy.dtypes.Float64DType,
            ("HourEndingEST",): pandas.core.arrays.integer.Int64Dtype,
            ("DateTimeEST",): numpy.dtypes.DateTime64DType,
        }
    ),
    (
        "RSG", 
        {
            ("TOTAL_ECON_MAX",): numpy.dtypes.Float64DType,
            ("COMMIT_REASON", "NUM_RESOURCES",): pandas.core.arrays.string_.StringDtype,
            ("MKT_INT_END_EST",): numpy.dtypes.DateTime64DType,
        }
    ),
    (
        "reservebindingconstraints", 
        {
            ("Price",): numpy.dtypes.Float64DType,
            ("Name", "Description",): pandas.core.arrays.string_.StringDtype,
            ("Period",): numpy.dtypes.DateTime64DType,
        }
    ),
    (
        "importtotal5", 
        {
            ("Value",): numpy.dtypes.Float64DType,
            ("Time",): numpy.dtypes.DateTime64DType,
        }
    ),
    (
        "nsi5miso", 
        {
            ("timestamp",): numpy.dtypes.DateTime64DType,
            ("NSI",): pandas.core.arrays.integer.Int64Dtype,
        }
    ),
    (
        "nsi1miso", 
        {
            ("NSI",): pandas.core.arrays.integer.Int64Dtype,
            ("timestamp",): numpy.dtypes.DateTime64DType,
        }
    ),
    (
        "nsi5", 
        {
            ("timestamp",): numpy.dtypes.DateTime64DType,
            ("AEC", "AECI", "CSWS", "GLHB", "LGEE", "MHEB", "MISO", "OKGE", "ONT", "PJM", "SOCO", "SPA", "SWPP", "TVA", "WAUE",): pandas.core.arrays.integer.Int64Dtype,
        }
    ),
    (
        "nsi1", 
        {
            ("timestamp",): numpy.dtypes.DateTime64DType,
            ("AEC", "AECI", "CSWS", "GLHB", "LGEE", "MHEB", "MISO", "OKGE", "ONT", "PJM", "SOCO", "SPA", "SWPP", "TVA", "WAUE",): pandas.core.arrays.integer.Int64Dtype,
        }
    ),
]


@pytest.mark.parametrize(
    "report_name, columns_mapping", single_df_test_list
)
def test_get_df_single_df_correct_columns(report_name, columns_mapping, datetime_increment_limit):
    df = try_to_get_df_res(
        report_name=report_name,
        datetime_increment_limit=datetime_increment_limit,
    )

    columns_mapping_columns = []
    for columns_group in columns_mapping.keys():
        columns_mapping_columns.extend(columns_group)
        
    columns_mapping_columns_set = frozenset(columns_mapping_columns)
    df_columns_set = frozenset(df.columns)

    if columns_mapping_columns_set != df_columns_set:
        raise ValueError(f"Expected columns {columns_mapping_columns_set} do not match df columns {df_columns_set}.")

    for columns_tuple, column_type in columns_mapping.items():
        columns = list(columns_tuple)
        
        assert frozenset([column_type]) == get_dtype_frozenset(df, columns), \
            f"For report {report_name}, columns {columns} are not of type {column_type}."


multiple_dfs_test_list = [
    (
        "AncillaryServicesMCP",
        {
            "Interval": {
                ("RefId",): pandas.core.arrays.string_.StringDtype,
            },
            "RealTimeMCP": {
                ("number",): pandas.core.arrays.integer.Int64Dtype,
                ("GenRegMCP", "GenSpinMCP", "GenSuppMCP", "StrMcp", "DemandRegMcp", "DemandSpinMcp", "DemandSuppMCP", "RcpUpMcp", "RcpDownMcp",): numpy.dtypes.Float64DType,
            },
            "DayAheadMCP": {
                ("number",): pandas.core.arrays.integer.Int64Dtype,
                ("GenRegMCP", "GenSpinMCP", "GenSuppMCP", "StrMcp", "DemandRegMcp", "DemandSpinMcp", "DemandSuppMCP", "RcpUpMcp", "RcpDownMcp",): numpy.dtypes.Float64DType,
            }
        },
    ),
    (
<<<<<<< HEAD
        "da_pr",
        {
            "Table 1": {
                ("Type",): pandas.core.arrays.string_.StringDtype,
                ("Demand Fixed", " Demand Price Sensitive", "Demand Virtual", "Demand Total",): numpy.dtypes.Float64DType,
            },
            "Table 2": {
                ("Type",): pandas.core.arrays.string_.StringDtype,
                ("Supply Physical", "Supply Virtual", "Supply Total",): numpy.dtypes.Float64DType,
            },
            "Table 3": {
                ("MISO System", "Illinois Hub", "Michigan Hub", "Minnesota Hub", "Indiana Hub", "Arkansas Hub", "Louisiana Hub", "Texas Hub", "MS.HUB",): numpy.dtypes.Float64DType,
                ("Hour",): pandas.core.arrays.integer.Int64Dtype,
            },
            "Table 4": {
                ("MISO System", "Illinois Hub", "Michigan Hub", "Minnesota Hub", "Indiana Hub", "Arkansas Hub", "Louisiana Hub", "Texas Hub", "MS.HUB",): numpy.dtypes.Float64DType,
                ("Around the Clock",): pandas.core.arrays.string_.StringDtype,
            },
            "Table 5": {
                ("MISO System", "Illinois Hub", "Michigan Hub", "Minnesota Hub", "Indiana Hub", "Arkansas Hub", "Louisiana Hub", "Texas Hub", "MS.HUB",): numpy.dtypes.Float64DType,
                ("On-Peak",): pandas.core.arrays.string_.StringDtype,  
            },
            "Table 6": {
                ("MISO System", "Illinois Hub", "Michigan Hub", "Minnesota Hub", "Indiana Hub", "Arkansas Hub", "Louisiana Hub", "Texas Hub", "MS.HUB",): numpy.dtypes.Float64DType,
                ("Off-Peak",): pandas.core.arrays.string_.StringDtype, 
=======
        "ftr_mpma_results",
        {
            "BindingConstraint_Dec24_AUCTION_Nov24Auc_Round_1": {
                ("Limit", "Flow", "Violation", "MarginalCost",): numpy.dtypes.Float64DType,
                ("DeviceName", "DeviceType", "ControlArea", "Direction", "Description", "Contingency", "Class",): pandas.core.arrays.string_.StringDtype,
                ("Round",): pandas.core.arrays.integer.Int64Dtype,

            },
            "BindingConstraint_Feb25_AUCTION_Nov24Auc_Round_1": {
                ("Limit", "Flow", "Violation", "MarginalCost",): numpy.dtypes.Float64DType,
                ("DeviceName", "DeviceType", "ControlArea", "Direction", "Description", "Contingency", "Class",): pandas.core.arrays.string_.StringDtype,
                ("Round",): pandas.core.arrays.integer.Int64Dtype,

            },
            "BindingConstraint_Jan25_AUCTION_Nov24Auc_Round_1": {
                ("Limit", "Flow", "Violation", "MarginalCost",): numpy.dtypes.Float64DType,
                ("DeviceName", "DeviceType", "ControlArea", "Direction", "Description", "Contingency", "Class",): pandas.core.arrays.string_.StringDtype,
                ("Round",): pandas.core.arrays.integer.Int64Dtype,

            },
            "BindingConstraint_Nov24_AUCTION_Nov24Auc_Round_1": {
                ("Limit", "Flow", "Violation", "MarginalCost",): numpy.dtypes.Float64DType,
                ("DeviceName", "DeviceType", "ControlArea", "Direction", "Description", "Contingency", "Class",): pandas.core.arrays.string_.StringDtype,
                ("Round",): pandas.core.arrays.integer.Int64Dtype,

            },
            "MarketResults_Dec24_AUCTION_Nov24Auc_Round_1": {
                ("MW", "ClearingPrice",): numpy.dtypes.Float64DType,
                ("FTRID", "Category", "MarketParticipant", "Source", "Sink", "HedgeType", "Type", "Class", "Round",): pandas.core.arrays.string_.StringDtype,
                ("StartDate", "EndDate",): numpy.dtypes.DateTime64DType,
            },
            "MarketResults_Feb25_AUCTION_Nov24Auc_Round_1": {
                ("MW", "ClearingPrice",): numpy.dtypes.Float64DType,
                ("FTRID", "Category", "MarketParticipant", "Source", "Sink", "HedgeType", "Type", "Class", "Round",): pandas.core.arrays.string_.StringDtype,
                ("StartDate", "EndDate",): numpy.dtypes.DateTime64DType,
            },
            "MarketResults_Jan25_AUCTION_Nov24Auc_Round_1": {
                ("MW", "ClearingPrice",): numpy.dtypes.Float64DType,
                ("FTRID", "Category", "MarketParticipant", "Source", "Sink", "HedgeType", "Type", "Class", "Round",): pandas.core.arrays.string_.StringDtype,
                ("StartDate", "EndDate",): numpy.dtypes.DateTime64DType,
            },
            "MarketResults_Nov24_AUCTION_Nov24Auc_Round_1": {
                ("MW", "ClearingPrice",): numpy.dtypes.Float64DType,
                ("FTRID", "Category", "MarketParticipant", "Source", "Sink", "HedgeType", "Type", "Class", "Round",): pandas.core.arrays.string_.StringDtype,
                ("StartDate", "EndDate",): numpy.dtypes.DateTime64DType,
            },
            "SourceSinkShadowPrices_Dec24_AUCTION_Nov24Auc_Round_1": {
                ("ShadowPrice",): numpy.dtypes.Float64DType,
                ("Round",): pandas.core.arrays.integer.Int64Dtype,
                ("SourceSink", "Class",): pandas.core.arrays.string_.StringDtype,
            },
            "SourceSinkShadowPrices_Feb25_AUCTION_Nov24Auc_Round_1": {
                ("ShadowPrice",): numpy.dtypes.Float64DType,
                ("Round",): pandas.core.arrays.integer.Int64Dtype,
                ("SourceSink", "Class",): pandas.core.arrays.string_.StringDtype,
            },
            "SourceSinkShadowPrices_Jan25_AUCTION_Nov24Auc_Round_1": {
                ("ShadowPrice",): numpy.dtypes.Float64DType,
                ("Round",): pandas.core.arrays.integer.Int64Dtype,
                ("SourceSink", "Class",): pandas.core.arrays.string_.StringDtype,
            },
            "SourceSinkShadowPrices_Nov24_AUCTION_Nov24Auc_Round_1": {
                ("ShadowPrice",): numpy.dtypes.Float64DType,
                ("Round",): pandas.core.arrays.integer.Int64Dtype,
                ("SourceSink", "Class",): pandas.core.arrays.string_.StringDtype,
>>>>>>> 26362a65
            }
        },
    ),
]


@pytest.mark.parametrize(
    "report_name, dfs_mapping", multiple_dfs_test_list
)
def test_get_df_multiple_dfs_correct_columns_and_matching_df_names(report_name, dfs_mapping, datetime_increment_limit):
    df = try_to_get_df_res(
        report_name=report_name,
        datetime_increment_limit=datetime_increment_limit,
    )

    # Check that df names are as expected.
    expected_df_names = frozenset(dfs_mapping.keys())
    actual_df_names = frozenset(list(df[MULTI_DF_NAMES_COLUMN]))
    assert expected_df_names == actual_df_names, \
        f"Expected DF names {expected_df_names} do not match actual DF names {actual_df_names}."
    
    # Check that df columns are of the expected type.
    for df_name, columns_mapping in dfs_mapping.items():
        df_name_idx = list(df[MULTI_DF_NAMES_COLUMN]).index(df_name)
        res_df = df[MULTI_DF_DFS_COLUMN].iloc[df_name_idx]

        columns_mapping_columns = []
        for columns_group in columns_mapping.keys():
            columns_mapping_columns.extend(columns_group)

        columns_mapping_columns_set = frozenset(columns_mapping_columns)
        res_df_columns_set = frozenset(res_df.columns)

        # Check that the columns in the df match the expected columns.
        if columns_mapping_columns_set != res_df_columns_set:
            raise ValueError(f"Expected columns {columns_mapping_columns_set} do not match df columns {res_df_columns_set}.")

        for columns_tuple, column_type in columns_mapping.items():
            columns = list(columns_tuple)

            assert frozenset([column_type]) == get_dtype_frozenset(res_df, columns), \
                f"For multi-df report {report_name}, df {df_name}, columns {columns} are not of type {column_type}."


def test_get_df_test_test_names_have_no_duplicates(get_df_test_names):
    holder = set()
    for name in get_df_test_names:
        if name in holder:
            raise ValueError(f"Test name {name} is a duplicate.")
        holder.add(name)


@pytest.mark.completion
def test_get_df_test_correct_columns_check_for_every_report(get_df_test_names):
    reports = frozenset(MISOReports.report_mappings.keys())
    correct_column_types_check_reports = frozenset(get_df_test_names)
    
    assert correct_column_types_check_reports == reports, \
        "Not all reports are checked for correct columns."
    
@pytest.mark.parametrize(
    "direction, target, supported_extensions, url_generator, ddatetime, file_extension, expected", [
        (4, "DA_Load_EPNodes", ["zip"], MISOMarketReportsURLBuilder.url_generator_YYYYmmdd_last, datetime.datetime(year=2024, month=10, day=21), "zip", "https://docs.misoenergy.org/marketreports/DA_Load_EPNodes_20241025.zip"),
        (1, "da_exante_lmp", ["csv"], MISOMarketReportsURLBuilder.url_generator_YYYYmmdd_first, datetime.datetime(year=2024, month=10, day=26), "csv", "https://docs.misoenergy.org/marketreports/20241027_da_exante_lmp.csv"),
        (1, "da_expost_lmp", ["csv"], MISOMarketReportsURLBuilder.url_generator_YYYYmmdd_first, datetime.datetime(year=2024, month=10, day=26), "csv", "https://docs.misoenergy.org/marketreports/20241027_da_expost_lmp.csv"),
        (-1, "DA_LMPs", ["zip"], MISOMarketReportsURLBuilder.url_generator_YYYY_current_month_name_to_two_months_later_name_first, datetime.datetime(year=2024, month=7, day=1), "zip", "https://docs.misoenergy.org/marketreports/2024-Apr-Jun_DA_LMPs.zip"),
        (0, "DA_LMPs", ["zip"], MISOMarketReportsURLBuilder.url_generator_YYYY_current_month_name_to_two_months_later_name_first, datetime.datetime(year=2024, month=11, day=1), "zip", "https://docs.misoenergy.org/marketreports/2024-Nov-Jan_DA_LMPs.zip"),
        (-3, "rt_expost_str_5min_mcp", ["xlsx"], MISOMarketReportsURLBuilder.url_generator_YYYYmm_first, datetime.datetime(year=2024, month=10, day=1), "xlsx", "https://docs.misoenergy.org/marketreports/202407_rt_expost_str_5min_mcp.xlsx"),
        (1, "MARKET_SETTLEMENT_DATA_SRW", ["zip"], MISOMarketReportsURLBuilder.url_generator_no_date, datetime.datetime(year=2024, month=10, day=1), "zip", "https://docs.misoenergy.org/marketreports/MARKET_SETTLEMENT_DATA_SRW.zip"),
        (1, "MARKET_SETTLEMENT_DATA_SRW", ["zip"], MISOMarketReportsURLBuilder.url_generator_no_date, datetime.datetime.now(), "zip", "https://docs.misoenergy.org/marketreports/MARKET_SETTLEMENT_DATA_SRW.zip"),
        (1, "M2M_Settlement_srw", ["csv"], MISOMarketReportsURLBuilder.url_generator_YYYY_last, datetime.datetime(year=2024, month=10, day=1), "csv", "https://docs.misoenergy.org/marketreports/M2M_Settlement_srw_2025.csv"),
        (1, "Allocation_on_MISO_Flowgates", ["csv"], MISOMarketReportsURLBuilder.url_generator_YYYY_mm_dd_last, datetime.datetime(year=2024, month=10, day=29), "csv", "https://docs.misoenergy.org/marketreports/Allocation_on_MISO_Flowgates_2024_10_30.csv"),
    ]
)
def test_MISOMarketReportsURLBuilder_add_to_datetime(
    direction,
    target, 
    supported_extensions, 
    url_generator,
    ddatetime,
    file_extension,
    expected, 
):
    url_builder = MISOMarketReportsURLBuilder(
        target=target,
        supported_extensions=supported_extensions,
        url_generator=url_generator,
    )

    new_datetime = url_builder.add_to_datetime(
        ddatetime=ddatetime, 
        direction=direction,
    )

    url = url_builder.build_url(
        ddatetime=new_datetime,
        file_extension=file_extension,
    )

    assert url == expected, f"Expected {expected}, got {url}."
    <|MERGE_RESOLUTION|>--- conflicted
+++ resolved
@@ -945,33 +945,6 @@
         },
     ),
     (
-<<<<<<< HEAD
-        "da_pr",
-        {
-            "Table 1": {
-                ("Type",): pandas.core.arrays.string_.StringDtype,
-                ("Demand Fixed", " Demand Price Sensitive", "Demand Virtual", "Demand Total",): numpy.dtypes.Float64DType,
-            },
-            "Table 2": {
-                ("Type",): pandas.core.arrays.string_.StringDtype,
-                ("Supply Physical", "Supply Virtual", "Supply Total",): numpy.dtypes.Float64DType,
-            },
-            "Table 3": {
-                ("MISO System", "Illinois Hub", "Michigan Hub", "Minnesota Hub", "Indiana Hub", "Arkansas Hub", "Louisiana Hub", "Texas Hub", "MS.HUB",): numpy.dtypes.Float64DType,
-                ("Hour",): pandas.core.arrays.integer.Int64Dtype,
-            },
-            "Table 4": {
-                ("MISO System", "Illinois Hub", "Michigan Hub", "Minnesota Hub", "Indiana Hub", "Arkansas Hub", "Louisiana Hub", "Texas Hub", "MS.HUB",): numpy.dtypes.Float64DType,
-                ("Around the Clock",): pandas.core.arrays.string_.StringDtype,
-            },
-            "Table 5": {
-                ("MISO System", "Illinois Hub", "Michigan Hub", "Minnesota Hub", "Indiana Hub", "Arkansas Hub", "Louisiana Hub", "Texas Hub", "MS.HUB",): numpy.dtypes.Float64DType,
-                ("On-Peak",): pandas.core.arrays.string_.StringDtype,  
-            },
-            "Table 6": {
-                ("MISO System", "Illinois Hub", "Michigan Hub", "Minnesota Hub", "Indiana Hub", "Arkansas Hub", "Louisiana Hub", "Texas Hub", "MS.HUB",): numpy.dtypes.Float64DType,
-                ("Off-Peak",): pandas.core.arrays.string_.StringDtype, 
-=======
         "ftr_mpma_results",
         {
             "BindingConstraint_Dec24_AUCTION_Nov24Auc_Round_1": {
@@ -1037,7 +1010,35 @@
                 ("ShadowPrice",): numpy.dtypes.Float64DType,
                 ("Round",): pandas.core.arrays.integer.Int64Dtype,
                 ("SourceSink", "Class",): pandas.core.arrays.string_.StringDtype,
->>>>>>> 26362a65
+            }
+        },
+    ),
+    (
+        "da_pr",
+        {
+            "Table 1": {
+                ("Type",): pandas.core.arrays.string_.StringDtype,
+                ("Demand Fixed", " Demand Price Sensitive", "Demand Virtual", "Demand Total",): numpy.dtypes.Float64DType,
+            },
+            "Table 2": {
+                ("Type",): pandas.core.arrays.string_.StringDtype,
+                ("Supply Physical", "Supply Virtual", "Supply Total",): numpy.dtypes.Float64DType,
+            },
+            "Table 3": {
+                ("MISO System", "Illinois Hub", "Michigan Hub", "Minnesota Hub", "Indiana Hub", "Arkansas Hub", "Louisiana Hub", "Texas Hub", "MS.HUB",): numpy.dtypes.Float64DType,
+                ("Hour",): pandas.core.arrays.integer.Int64Dtype,
+            },
+            "Table 4": {
+                ("MISO System", "Illinois Hub", "Michigan Hub", "Minnesota Hub", "Indiana Hub", "Arkansas Hub", "Louisiana Hub", "Texas Hub", "MS.HUB",): numpy.dtypes.Float64DType,
+                ("Around the Clock",): pandas.core.arrays.string_.StringDtype,
+            },
+            "Table 5": {
+                ("MISO System", "Illinois Hub", "Michigan Hub", "Minnesota Hub", "Indiana Hub", "Arkansas Hub", "Louisiana Hub", "Texas Hub", "MS.HUB",): numpy.dtypes.Float64DType,
+                ("On-Peak",): pandas.core.arrays.string_.StringDtype,  
+            },
+            "Table 6": {
+                ("MISO System", "Illinois Hub", "Michigan Hub", "Minnesota Hub", "Indiana Hub", "Arkansas Hub", "Louisiana Hub", "Texas Hub", "MS.HUB",): numpy.dtypes.Float64DType,
+                ("Off-Peak",): pandas.core.arrays.string_.StringDtype, 
             }
         },
     ),
