import pytest
import datetime

import pandas as pd, pandas
import numpy as np, numpy
import requests

from MISOReports.MISOReports import (
    MISORTWDDataBrokerURLBuilder,
    MISORTWDBIReporterURLBuilder,
    MISOMarketReportsURLBuilder,
    MISOReports,
    MULTI_DF_NAMES_COLUMN,
    MULTI_DF_DFS_COLUMN,
)


def try_to_get_df_res(
    report_name: str, 
    datetime_increment_limit: int,
) -> pd.DataFrame:
    """Tries to get the df for the report_name and returns it. If a request fails, it will 
    increment the datetime and try again up to datetime_increment_limit times.

    :param str report_name: The name of the report to get the df for.
    :param int datetime_increment_limit: The number of times to try to get the df before raising an error.
    :return pd.DataFrame: The df for the report_name.
    """
    report_mappings = MISOReports.report_mappings
    report = report_mappings[report_name]

    cnt = 0
    curr_target_date = report.example_datetime
    while cnt <= datetime_increment_limit:
        try:
            df = MISOReports.get_df(
                report_name=report_name,
                ddatetime=curr_target_date,
            )
            break
        except requests.HTTPError as e:
            curr_target_date = report.url_builder.add_to_datetime(
                ddatetime=curr_target_date, 
                direction=1,
            )
            cnt += 1
    
    if cnt > datetime_increment_limit:
        raise ValueError(f"Failed to get {report_name} after {datetime_increment_limit} attempts (last datetime tried: {curr_target_date}).")
    
    return df


def get_dtype_frozenset(
    df: pd.DataFrame,
    columns: list[str],
) -> frozenset:
    """Returns a frozenset of the types of the columns in the DataFrame.

    :param pd.DataFrame df: The DataFrame to get the types of the columns from.
    :param list[str] columns: The columns to get the types of.
    :return frozenset: A frozenset of the types of the columns in the DataFrame.
    """
    dtypes = df[columns].dtypes

    res = []
    for k in dtypes.index:
        res.append(type(dtypes[k]))
    
    return frozenset(res)


@pytest.fixture
def get_df_test_names():
    single_df_tests = [v[0] for v in single_df_test_list]
    multiple_dfs_tests = [v[0] for v in multiple_dfs_test_list]
    return single_df_tests + multiple_dfs_tests


@pytest.fixture
def datetime_increment_limit(request):
    return request.config.getoption("--datetime-increments-limit")


@pytest.mark.parametrize(
    "target, supported_extensions, file_extension, expected", [
        ("getapiversion", ["json"], "json", "https://api.misoenergy.org/MISORTWDDataBroker/DataBrokerServices.asmx?messageType=getapiversion&returnType=json"),
        ("getfuelmix", ["csv", "xml", "json"], "csv", "https://api.misoenergy.org/MISORTWDDataBroker/DataBrokerServices.asmx?messageType=getfuelmix&returnType=csv"),
        ("getace", ["csv", "xml", "json"], "xml", "https://api.misoenergy.org/MISORTWDDataBroker/DataBrokerServices.asmx?messageType=getace&returnType=xml"),
        ("getAncillaryServicesMCP", ["csv", "xml", "json"], "json", "https://api.misoenergy.org/MISORTWDDataBroker/DataBrokerServices.asmx?messageType=getAncillaryServicesMCP&returnType=json"),
    ]
)
def test_MISORTWDDataBrokerURLBuilder_build_url_extension_supported(
    target, 
    supported_extensions, 
    file_extension, 
    expected,
):
    url_builder = MISORTWDDataBrokerURLBuilder(
        target=target, 
        supported_extensions=supported_extensions,
    )

    assert url_builder.build_url(file_extension=file_extension) == expected


@pytest.mark.parametrize(
    "target, supported_extensions, file_extension", [
        ("getapiversion", ["json"], "xml"),
        ("getfuelmix", ["csv", "xml", "json"], "http"),
        ("getace", ["csv", "xml", "json"], "xlsx"),
        ("getAncillaryServicesMCP", ["csv", "xml", "json"], "xlsx"),
    ]
)
def test_MISORTWDDataBrokerURLBuilder_build_url_extension_not_supported(
    target, 
    supported_extensions, 
    file_extension, 
):
    url_builder = MISORTWDDataBrokerURLBuilder(
        target=target, 
        supported_extensions=supported_extensions,
    )

    with pytest.raises(ValueError) as e:
        url_builder.build_url(file_extension=file_extension)


@pytest.mark.parametrize(
    "target, supported_extensions, file_extension, expected", [
        ("currentinterval", ["csv"], "csv", "https://api.misoenergy.org/MISORTWDBIReporter/Reporter.asmx?messageType=currentinterval&returnType=csv"),
    ]
)
def test_MISORTWDBIReporterURLBuilder_build_url_extension_supported(
    target, 
    supported_extensions, 
    file_extension, 
    expected,
):
    url_builder = MISORTWDBIReporterURLBuilder(
        target=target, 
        supported_extensions=supported_extensions,
    )

    assert url_builder.build_url(file_extension=file_extension) == expected


@pytest.mark.parametrize(
    "target, supported_extensions, file_extension", [
        ("currentinterval", ["csv"], "json"),
    ]
)
def test_MISORTWDBIReporterURLBuilder_build_url_extension_not_supported(
    target, 
    supported_extensions, 
    file_extension, 
):
    url_builder = MISORTWDBIReporterURLBuilder(
        target=target, 
        supported_extensions=supported_extensions,
    )

    with pytest.raises(ValueError) as e:
        url_builder.build_url(file_extension=file_extension)


@pytest.mark.parametrize(
    "target, supported_extensions, url_generator, ddatetime, file_extension, expected", [
        ("DA_Load_EPNodes", ["zip"], MISOMarketReportsURLBuilder.url_generator_YYYYmmdd_last, datetime.datetime(year=2024, month=10, day=21), "zip", "https://docs.misoenergy.org/marketreports/DA_Load_EPNodes_20241021.zip"),
        ("da_exante_lmp", ["csv"], MISOMarketReportsURLBuilder.url_generator_YYYYmmdd_first, datetime.datetime(year=2024, month=10, day=26), "csv", "https://docs.misoenergy.org/marketreports/20241026_da_exante_lmp.csv"),
        ("da_expost_lmp", ["csv"], MISOMarketReportsURLBuilder.url_generator_YYYYmmdd_first, datetime.datetime(year=2024, month=10, day=26), "csv", "https://docs.misoenergy.org/marketreports/20241026_da_expost_lmp.csv"),
        ("DA_LMPs", ["zip"], MISOMarketReportsURLBuilder.url_generator_YYYY_current_month_name_to_two_months_later_name_first, datetime.datetime(year=2024, month=7, day=1), "zip", "https://docs.misoenergy.org/marketreports/2024-Jul-Sep_DA_LMPs.zip"),
        ("DA_LMPs", ["zip"], MISOMarketReportsURLBuilder.url_generator_YYYY_current_month_name_to_two_months_later_name_first, datetime.datetime(year=2024, month=11, day=1), "zip", "https://docs.misoenergy.org/marketreports/2024-Nov-Jan_DA_LMPs.zip"),
        ("rt_expost_str_5min_mcp", ["xlsx"], MISOMarketReportsURLBuilder.url_generator_YYYYmm_first, datetime.datetime(year=2024, month=10, day=1), "xlsx", "https://docs.misoenergy.org/marketreports/202410_rt_expost_str_5min_mcp.xlsx"),
        ("MARKET_SETTLEMENT_DATA_SRW", ["zip"], MISOMarketReportsURLBuilder.url_generator_no_date, None, "zip", "https://docs.misoenergy.org/marketreports/MARKET_SETTLEMENT_DATA_SRW.zip"),
        ("MARKET_SETTLEMENT_DATA_SRW", ["zip"], MISOMarketReportsURLBuilder.url_generator_no_date, datetime.datetime.now(), "zip", "https://docs.misoenergy.org/marketreports/MARKET_SETTLEMENT_DATA_SRW.zip"),
        ("M2M_Settlement_srw", ["csv"], MISOMarketReportsURLBuilder.url_generator_YYYY_last, datetime.datetime(year=2024, month=10, day=1), "csv", "https://docs.misoenergy.org/marketreports/M2M_Settlement_srw_2024.csv"),
        ("Allocation_on_MISO_Flowgates", ["csv"], MISOMarketReportsURLBuilder.url_generator_YYYY_mm_dd_last, datetime.datetime(year=2024, month=10, day=29), "csv", "https://docs.misoenergy.org/marketreports/Allocation_on_MISO_Flowgates_2024_10_29.csv"),
    ]
)
def test_MISOMarketReportsURLBuilder_build_url(   
    target, 
    supported_extensions, 
    url_generator,
    ddatetime,
    file_extension,
    expected, 
):
    url_builder = MISOMarketReportsURLBuilder(
        target=target, 
        supported_extensions=supported_extensions,
        url_generator=url_generator
    )

    assert url_builder.build_url(ddatetime=ddatetime, file_extension=file_extension) == expected
        

def test_get_df_every_report_example_url_returns_non_empty_df(datetime_increment_limit):
    mappings = MISOReports.report_mappings

    # These reports have no non-empty tables as of 2024-11-02.
    empty_reports = set(
        [
            "da_M2M_Settlement_srw",
        ],
    )

    for report_name, report in mappings.items():
        try:
            df = try_to_get_df_res(
                report_name=report_name,
                datetime_increment_limit=datetime_increment_limit,
            )

            assert not df.columns.empty
            if report_name not in empty_reports:
                assert not df.empty
        except NotImplementedError as e:
            pass


single_df_test_list = [
    (
        "rt_bc_HIST", 
        {
            ("Preliminary Shadow Price", "BP1", "PC1", "BP2", "PC2",): numpy.dtypes.Float64DType,
            ("Override",): pandas.core.arrays.integer.Int64Dtype,
            ("Flowgate NERCID", "Constraint_ID", "Constraint Name", "Branch Name ( Branch Type / From CA / To CA )", "Contingency Description", "Constraint Description", "Curve Type",): pandas.core.arrays.string_.StringDtype,
            ("Market Date", "Hour of Occurrence",): numpy.dtypes.DateTime64DType,
        }
    ),
    (
        "RT_UDS_Approved_Case_Percentage", 
        {
            ("Percentage",): numpy.dtypes.Float64DType,
            ("UDS Case ID",): pandas.core.arrays.string_.StringDtype,
            ("Dispatch Interval",): numpy.dtypes.DateTime64DType,
        }
    ),
    (
        "Resource_Uplift_by_Commitment_Reason", 
        {
            ("ECONOMIC MAX",): numpy.dtypes.Float64DType,
            ("LOCAL RESOURCE ZONE",): pandas.core.arrays.integer.Int64Dtype,
            ("REASON", "REASON ID",): pandas.core.arrays.string_.StringDtype,
            ("STARTTIME",): numpy.dtypes.DateTime64DType,
        }
    ),
    (
        "rt_rpe", 
        {
            ("Shadow Price",): numpy.dtypes.Float64DType,
            ("Constraint Name", "Constraint Description",): pandas.core.arrays.string_.StringDtype,
            ("Time of Occurence",): numpy.dtypes.DateTime64DType,
        }
    ),
    (
        "Historical_RT_RSG_Commitment", 
        {
            ("TOTAL_ECON_MAX",): numpy.dtypes.Float64DType,
            ("COMMIT_REASON", "NUM_RESOURCES",): pandas.core.arrays.string_.StringDtype,
            ("MKT_INT_END_EST",): numpy.dtypes.DateTime64DType,
        }
    ),
    (
        "da_pbc", 
        {
            ("PRELIMINARY_SHADOW_PRICE",): numpy.dtypes.Float64DType,
            ("BP1", "PC1", "BP2", "PC2", "BP3", "PC3", "BP4", "PC4", "OVERRIDE",): pandas.core.arrays.integer.Int64Dtype,
            ("CONSTRAINT_NAME", "CURVETYPE", "REASON",): pandas.core.arrays.string_.StringDtype,
            ("MARKET_HOUR_EST",): numpy.dtypes.DateTime64DType,
        }
    ),
    (
        "da_bc", 
        {
            ("Shadow Price", "BP1", "PC1", "BP2", "PC2",): numpy.dtypes.Float64DType,
            ("Hour of Occurrence", "Override",): pandas.core.arrays.integer.Int64Dtype,
            ("Flowgate NERC ID", "Constraint_ID", "Constraint Name", "Branch Name ( Branch Type / From CA / To CA )", "Contingency Description", "Constraint Description", "Curve Type", "Reason",): pandas.core.arrays.string_.StringDtype,
        }
    ),
    (
        "da_bcsf", 
        {
            ("From KV", "To KV", "Direction",): pandas.core.arrays.integer.Int64Dtype,
            ("Constraint ID", "Constraint Name", "Contingency Name", "Constraint Type", "Flowgate Name", "Device Type", "Key1", "Key2", "Key3", "From Area", "To Area", "From Station", "To Station",): pandas.core.arrays.string_.StringDtype,
        }
    ),
    (
        "MARKET_SETTLEMENT_DATA_SRW", 
        {
            ("DATE",): numpy.dtypes.DateTime64DType,
            ("BILL_DET",): pandas.core.arrays.string_.StringDtype,
            ("HR01", "HR02", "HR03", "HR04", "HR05", "HR06", "HR07", "HR08", "HR09", "HR10", "HR11", "HR12", "HR13", "HR14", "HR15", "HR16", "HR17", "HR18", "HR19", "HR20", "HR21", "HR22", "HR23", "HR24",): numpy.dtypes.Float64DType,
        }
    ),
    (
        "combinedwindsolar", 
        {
            ("ForecastDateTimeEST", "ActualDateTimeEST",): numpy.dtypes.DateTime64DType,
            ("ForecastHourEndingEST", "ActualHourEndingEST",): pandas.core.arrays.integer.Int64Dtype,
            ("ForecastWindValue", "ForecastSolarValue", "ActualWindValue", "ActualSolarValue",): numpy.dtypes.Float64DType,
        }
    ),
    (
        "ms_vlr_HIST_SRW", 
        {
            ("OPERATING DATE",): numpy.dtypes.DateTime64DType,
            ("SETTLEMENT RUN", "DA_VLR_MWP", "RT_VLR_MWP", "DA+RT Total",): numpy.dtypes.Float64DType,
            ("REGION", "CONSTRAINT",): pandas.core.arrays.string_.StringDtype,
        }
    ),
    (
        "SolarForecast", 
        {
            ("DateTimeEST",): numpy.dtypes.DateTime64DType,
            ("HourEndingEST",): pandas.core.arrays.integer.Int64Dtype,
            ("Value",): numpy.dtypes.Float64DType,
        }
    ),
    (
        "DA_LMPs", 
        {
            ("MARKET_DAY",): numpy.dtypes.DateTime64DType,
            ("HE1", "HE2", "HE3", "HE4", "HE5", "HE6", "HE7", "HE8", "HE9", "HE10", "HE11", "HE12", "HE13", "HE14", "HE15", "HE16", "HE17", "HE18", "HE19", "HE20", "HE21", "HE22", "HE23", "HE24",): numpy.dtypes.Float64DType,
            ("NODE", "TYPE", "VALUE",): pandas.core.arrays.string_.StringDtype,
        }
    ),
    (
        "rt_irsf", 
        {
            ("MKTHOUR_EST",): numpy.dtypes.DateTime64DType,
            ("INTRAREGIONAL_SCHEDULED_FLOW",): numpy.dtypes.Float64DType,
            ("CONSTRAINT_NAME",): pandas.core.arrays.string_.StringDtype,
        }
    ),
    (
        "rt_mf", 
        {
            ("Unit Count", "Hour Ending",): pandas.core.arrays.integer.Int64Dtype,
            ("Time Interval EST",): numpy.dtypes.DateTime64DType,
            ("Peak Flag", "Region Name", "Fuel Type",): pandas.core.arrays.string_.StringDtype,
        }
    ),
    (
        "rt_ex", 
        {
            ("Committed (GW at Economic Maximum) - Forward", "Committed (GW at Economic Maximum) - Real-Time", "Committed (GW at Economic Maximum) - Delta", "Load (GW) - Forward", "Load (GW) - Real-Time", "Load (GW) - Delta", "Net Scheduled Imports (GW) - Forward", "Net Scheduled Imports (GW) - Real-Time", "Net Scheduled Imports (GW) - Delta", "Outages (GW at Economic Maximum) - Forward", "Outages (GW at Economic Maximum) - Real-Time", "Outages (GW at Economic Maximum) - Delta", "Offer Changes (GW at Economic Maximum) - Forward", "Offer Changes (GW at Economic Maximum) - Real-Time", "Offer Changes (GW at Economic Maximum) - Delta",): numpy.dtypes.Float64DType,
            ("Hour", "Real-Time Binding Constraints - (#)",): pandas.core.arrays.integer.Int64Dtype,
        }
    ),
    (
        "df_al", 
        {
            ("LRZ1 MTLF (MWh)", "LRZ1 ActualLoad (MWh)", "LRZ2_7 MTLF (MWh)", "LRZ2_7 ActualLoad (MWh)", "LRZ3_5 MTLF (MWh)", "LRZ3_5 ActualLoad (MWh)", "LRZ4 MTLF (MWh)", "LRZ4 ActualLoad (MWh)", "LRZ6 MTLF (MWh)", "LRZ6 ActualLoad (MWh)", "LRZ8_9_10 MTLF (MWh)", "LRZ8_9_10 ActualLoad (MWh)", "MISO MTLF (MWh)", "MISO ActualLoad (MWh)",): numpy.dtypes.Float64DType,
            ("HourEnding",): pandas.core.arrays.integer.Int64Dtype,
            ("Market Day",): numpy.dtypes.DateTime64DType,
        }
    ),
    (
        "rf_al", 
        {
            ("North MTLF (MWh)", "North ActualLoad (MWh)", "Central MTLF (MWh)", "Central ActualLoad (MWh)", "South MTLF (MWh)", "South ActualLoad (MWh)", "MISO MTLF (MWh)", "MISO ActualLoad (MWh)",): numpy.dtypes.Float64DType,
            ("HourEnding",): pandas.core.arrays.integer.Int64Dtype,
            ("Market Day",): numpy.dtypes.DateTime64DType,
        }
    ),
    (
        "da_rpe", 
        {
            ("Shadow Price",): numpy.dtypes.Float64DType,
            ("Hour of Occurence",): pandas.core.arrays.integer.Int64Dtype,
            ("Constraint Name", "Constraint Description",): pandas.core.arrays.string_.StringDtype,
        }
    ),
    (
        "da_ex", 
        {
            ("Demand Cleared (GWh) - Physical - Fixed", "Demand Cleared (GWh) - Physical - Price Sen.", "Demand Cleared (GWh) - Virtual", "Demand Cleared (GWh) - Total", "Supply Cleared (GWh) - Physical", "Supply Cleared (GWh) - Virtual", "Supply Cleared (GWh) - Total", "Net Scheduled Imports (GWh)", "Generation Resources Offered (GW at Econ. Max) - Must Run", "Generation Resources Offered (GW at Econ. Max) - Economic", "Generation Resources Offered (GW at Econ. Max) - Emergency", "Generation Resources Offered (GW at Econ. Max) - Total", "Generation Resources Offered (GW at Econ. Min) - Must Run", "Generation Resources Offered (GW at Econ. Min) - Economic", "Generation Resources Offered (GW at Econ. Min) - Emergency", "Generation Resources Offered (GW at Econ. Min) - Total",): numpy.dtypes.Float64DType,
            ("Hour",): pandas.core.arrays.integer.Int64Dtype,
        }
    ),
    (
        "da_ex_rg", 
        {
            ("Demand Cleared (GWh) - Physical - Fixed", "Demand Cleared (GWh) - Physical - Price Sen.", "Demand Cleared (GWh) - Virtual", "Demand Cleared (GWh) - Total", "Supply Cleared (GWh) - Physical", "Supply Cleared (GWh) - Virtual", "Supply Cleared (GWh) - Total", "Net Scheduled Imports (GWh)", "Generation Resources Offered (GW at Econ. Max) - Must Run", "Generation Resources Offered (GW at Econ. Max) - Economic", "Generation Resources Offered (GW at Econ. Max) - Emergency", "Generation Resources Offered (GW at Econ. Max) - Total", "Generation Resources Offered (GW at Econ. Min) - Must Run", "Generation Resources Offered (GW at Econ. Min) - Economic", "Generation Resources Offered (GW at Econ. Min) - Emergency", "Generation Resources Offered (GW at Econ. Min) - Total",): numpy.dtypes.Float64DType,
            ("Hour Ending",): pandas.core.arrays.integer.Int64Dtype,
        }
    ),
    (
        "da_bc_HIST", 
        {
            ("Shadow Price", "BP1", "PC1", "BP2", "PC2",): numpy.dtypes.Float64DType,
            ("Hour of Occurrence", "Override",): pandas.core.arrays.integer.Int64Dtype,
            ("Constraint Name", "Constraint_ID", "Branch Name ( Branch Type / From CA / To CA )", "Contingency Description", "Constraint Description", "Curve Type",): pandas.core.arrays.string_.StringDtype,
            ("Market Date",): numpy.dtypes.DateTime64DType,
        }
    ),
    (
        "cpnode_reszone", 
        {
            ("Reserve Zone",): pandas.core.arrays.integer.Int64Dtype,
            ("CP Node Name",): pandas.core.arrays.string_.StringDtype,
        }
    ),
    (
        "da_co", 
        {
            ("Economic Max", "Economic Min", "Emergency Max", "Emergency Min", "Self Scheduled MW", "Target MW Reduction", "MW", "Curtailment Offer Price", "Price1", "MW1", "Price2", "MW2", "Price3", "MW3", "Price4", "MW4", "Price5", "MW5", "Price6", "MW6", "Price7", "MW7", "Price8", "MW8", "Price9", "MW9", "Price10", "MW10", "MinEnergyStorageLevel", "MaxEnergyStorageLevel", "EmerMinEnergyStorageLevel", "EmerMaxEnergyStorageLevel",): numpy.dtypes.Float64DType,
            ("Economic Flag", "Emergency Flag", "Must Run Flag", "Unit Available Flag", "Slope",): pandas.core.arrays.integer.Int64Dtype,
            ("Region", "Unit Code",): pandas.core.arrays.string_.StringDtype,
            ("Date/Time Beginning (EST)", "Date/Time End (EST)",): numpy.dtypes.DateTime64DType,
        }
    ),
    (
        "rt_co", 
        {
            ("Cleared MW1", "Cleared MW2", "Cleared MW3", "Cleared MW4", "Cleared MW5", "Cleared MW6", "Cleared MW7", "Cleared MW8", "Cleared MW9", "Cleared MW10", "Cleared MW11", "Cleared MW12", "Economic Max", "Economic Min", "Emergency Max", "Emergency Min", "Self Scheduled MW", "Target MW Reduction", "Curtailment Offer Price", "Price1", "MW1", "Price2", "MW2", "Price3", "MW3", "Price4", "MW4", "Price5", "MW5", "Price6", "MW6", "Price7", "MW7", "Price8", "MW8", "Price9", "MW9", "Price10", "MW10", "MinEnergyStorageLevel", "MaxEnergyStorageLevel", "EmerMinEnergyStorageLevel", "EmerMaxEnergyStorageLevel",): numpy.dtypes.Float64DType,
            ("Economic Flag", "Emergency Flag", "Must Run Flag", "Unit Available Flag", "Slope",): pandas.core.arrays.integer.Int64Dtype,
            ("Region", "Unit Code",): pandas.core.arrays.string_.StringDtype,
            ("Mkthour Begin (EST)",): numpy.dtypes.DateTime64DType,
        }
    ),
    (
        "Dead_Node_Report", 
        {
            ("PNODE Name",): pandas.core.arrays.string_.StringDtype,
            ("Mkt Hour",): numpy.dtypes.DateTime64DType,
        }
    ),
    (
        "asm_rt_co", 
        {
            ("RegulationMax", "RegulationMin", "RegulationOffer Price", "RegulationSelfScheduleMW", "SpinningOffer Price", "SpinSelfScheduleMW", "OnlineSupplementalOffer", "OnlineSupplementalSelfScheduleMW", "OfflineSupplementalOffer", "OfflineSupplementalSelfScheduleMW", "RegMCP1", "RegMW1", "RegMCP2", "RegMW2", "RegMCP3", "RegMW3", "RegMCP4", "RegMW4", "RegMCP5", "RegMW5", "RegMCP6", "RegMW6", "RegMCP7", "RegMW7", "RegMCP8", "RegMW8", "RegMCP9", "RegMW9", "RegMCP10", "RegMW10", "RegMCP11", "RegMW11", "RegMCP12", "RegMW12", "SpinMCP1", "SpinMW1", "SpinMCP2", "SpinMW2", "SpinMCP3", "SpinMW3", "SpinMCP4", "SpinMW4", "SpinMCP5", "SpinMW5", "SpinMCP6", "SpinMW6", "SpinMCP7", "SpinMW7", "SpinMCP8", "SpinMW8", "SpinMCP9", "SpinMW9", "SpinMCP10", "SpinMW10", "SpinMCP11", "SpinMW11", "SpinMCP12", "SpinMW12", "SuppMCP1", "SuppMW1", "SuppMCP2", "SuppMW2", "SuppMCP3", "SuppMW3", "SuppMCP4", "SuppMW4", "SuppMCP5", "SuppMW5", "SuppMCP6", "SuppMW6", "SuppMCP7", "SuppMW7", "SuppMCP8", "SuppMW8", "SuppMCP9", "SuppMW9", "SuppMCP10", "SuppMW10", "SuppMCP11", "SuppMW11", "SuppMCP12", "SuppMW12", "StrOfflineOfferRate", "STRMCP1", "STRMW1", "STRMCP2", "STRMW2", "STRMCP3", "STRMW3", "STRMCP4", "STRMW4", "STRMCP5", "STRMW5", "STRMCP6", "STRMW6", "STRMCP7", "STRMW7", "STRMCP8", "STRMW8", "STRMCP9", "STRMW9", "STRMCP10", "STRMW10", "STRMCP11", "STRMW11", "STRMCP12", "STRMW12", "MinEnergyStorageLevel", "MaxEnergyStorageLevel", "EmerMinEnergyStorageLevel", "EmerMaxEnergyStorageLevel",): numpy.dtypes.Float64DType,
            ("Region", "Unit Code",): pandas.core.arrays.string_.StringDtype,
            ("Mkthour Begin (EST)",): numpy.dtypes.DateTime64DType,
        }
    ),
    (
        "asm_da_co", 
        {
            ("RegulationMax", "RegulationMin", "RegulationOffer Price", "RegulationSelfScheduleMW", "SpinningOffer Price", "SpinSelfScheduleMW", "OnlineSupplementalOffer", "OnlineSupplementalSelfScheduleMW", "OfflineSupplementalOffer", "OfflineSupplementalSelfScheduleMW", "RegMCP", "RegMW", "SpinMCP", "SpinMW", "SuppMCP", "SuppMW", "OfflineSTR", "STRMCP", "STRMW", "MinEnergyStorageLevel", "MaxEnergyStorageLevel", "EmerMinEnergyStorageLevel", "EmerMaxEnergyStorageLevel",): numpy.dtypes.Float64DType,
            ("Region", "Unit Code",): pandas.core.arrays.string_.StringDtype,
            ("Date/Time Beginning (EST)", "Date/Time End (EST)",): numpy.dtypes.DateTime64DType,
        }
    ),
    (
        "M2M_Settlement_srw", 
        {
            ("MISO_SHADOW_PRICE", "MISO_MKT_FLOW", "MISO_FFE", "CP_SHADOW_PRICE", "CP_MKT_FLOW", "CP_FFE", "MISO_CREDIT", "CP_CREDIT",): numpy.dtypes.Float64DType,
            ("FLOWGATE_ID", "MONITORING_RTO", "CP_RTO", "FLOWGATE_NAME",): pandas.core.arrays.string_.StringDtype,
            ("HOUR_ENDING",): numpy.dtypes.DateTime64DType,
        }
    ),
    (
        "M2M_Flowgates_as_of", 
        {
            ("Flowgate ID", "Monitoring RTO", "Non Monitoring RTO", "Flowgate Description",): pandas.core.arrays.string_.StringDtype,
        }
    ),
    (
        "M2M_FFE", 
        {
            ("Non Monitoring RTO FFE", "Adjusted FFE",): numpy.dtypes.Float64DType,
            ("NERC Flowgate ID", "Monitoring RTO", "Non Monitoring RTO", "Flowgate Description",): pandas.core.arrays.string_.StringDtype,
            ("Hour Ending",): numpy.dtypes.DateTime64DType,
        }
    ),
    (
        "Allocation_on_MISO_Flowgates", 
        {
            ("Allocation (MW)",): numpy.dtypes.Float64DType,
            ("Allocation to Rating Percentage",): pandas.core.arrays.integer.Int64Dtype,
            ("NERC ID", "Flowgate Owner", "Flowgate Description", "Entity", "Direction", "Reciprocal Status on Flowgate",): pandas.core.arrays.string_.StringDtype,
        }
    ),
    (
        "rt_pbc", 
        {
            ("PRELIMINARY_SHADOW_PRICE",): numpy.dtypes.Float64DType,
            ("BP1", "PC1", "BP2", "PC2", "BP3", "PC3", "BP4", "PC4", "OVERRIDE",): pandas.core.arrays.integer.Int64Dtype,
            ("CONSTRAINT_NAME", "CURVETYPE", "REASON",): pandas.core.arrays.string_.StringDtype,
            ("MARKET_HOUR_EST",): numpy.dtypes.DateTime64DType,
        }
    ),
    (
        "rt_bc", 
        {
            ("Preliminary Shadow Price", "BP1", "PC1", "BP2", "PC2",): numpy.dtypes.Float64DType,
            ("Override",): pandas.core.arrays.integer.Int64Dtype,
            ("Flowgate NERC ID", "Constraint ID", "Constraint Name", "Branch Name ( Branch Type / From CA / To CA )", "Contingency Description", "Constraint Description", "Curve Type",): pandas.core.arrays.string_.StringDtype,
            ("Hour of Occurrence",): numpy.dtypes.DateTime64DType,
        }
    ),
    (
        "rt_or", 
        {
            ("Preliminary Shadow Price", "BP1", "PC1", "BP2", "PC2",): numpy.dtypes.Float64DType,
            ("Override",): pandas.core.arrays.integer.Int64Dtype,
            ("Flowgate NERC ID", "Constraint Name", "Branch Name ( Branch Type / From CA / To CA )", "Contingency Description", "Constraint Description", "Curve Type", "Reason",): pandas.core.arrays.string_.StringDtype,
            ("Hour of Occurrence",): numpy.dtypes.DateTime64DType,
        }
    ),
    (
        "rt_fuel_on_margin", 
        {
            ("Hour Ending", "Unit Count",): pandas.core.arrays.integer.Int64Dtype,
            ("Peak Flag", "Region Name", "Fuel Type",): pandas.core.arrays.string_.StringDtype,
            ("Time Interval EST",): numpy.dtypes.DateTime64DType,
        }
    ),
    (
        "5min_expost_mcp", 
        {
            ("RT MCP Regulation", "RT MCP Spin", "RT MCP Supp",): numpy.dtypes.Float64DType,
            ("Zone",): pandas.core.arrays.string_.StringDtype,
            ("Time (EST)",): numpy.dtypes.DateTime64DType,
        }
    ),
    (
        "5min_exante_mcp", 
        {
            ("RT Ex-Ante MCP Regulation", "RT Ex-Ante MCP Spin", "RT Ex-Ante MCP Supp",): numpy.dtypes.Float64DType,
            ("Zone",): pandas.core.arrays.string_.StringDtype,
            ("Time (EST)",): numpy.dtypes.DateTime64DType,
        }
    ),
    (
        "ftr_mpma_bids_offers", 
        {
            ("MW1", "PRICE1", "MW2", "PRICE2", "MW3", "PRICE3", "MW4", "PRICE4", "MW5", "PRICE5", "MW6", "PRICE6", "MW7", "PRICE7", "MW8", "PRICE8", "MW9", "PRICE9", "MW10", "PRICE10",): numpy.dtypes.Float64DType,
            ("Market Name", "Source", "Sink", "Hedge Type", "Class", "Type", "Round", "Asset Owner ID",): pandas.core.arrays.string_.StringDtype,
            ("Start Date", "End Date",): numpy.dtypes.DateTime64DType,
        }
    ),
    (
        "ftr_annual_bids_offers", 
        {
            ("MW1", "PRICE1", "MW2", "PRICE2", "MW3", "PRICE3", "MW4", "PRICE4", "MW5", "PRICE5", "MW6", "PRICE6", "MW7", "PRICE7", "MW8", "PRICE8", "MW9", "PRICE9", "MW10", "PRICE10",): numpy.dtypes.Float64DType,
            ("Market Name", "Source", "Sink", "Hedge Type", "Class", "Type", "Round", "Asset Owner ID",): pandas.core.arrays.string_.StringDtype,
            ("Start Date", "End Date",): numpy.dtypes.DateTime64DType,
        }
    ),
    (
        "bids_cb", 
        {
            ("MW", "LMP", "PRICE1", "MW1", "PRICE2", "MW2", "PRICE3", "MW3", "PRICE4", "MW4", "PRICE5", "MW5", "PRICE6", "MW6", "PRICE7", "MW7", "PRICE8", "MW8", "PRICE9", "MW9",): numpy.dtypes.Float64DType,
            ("Market Participant Code",): pandas.core.arrays.integer.Int64Dtype,
            ("Region", "Type of Bid", "Bid ID",): pandas.core.arrays.string_.StringDtype,
            ("Date/Time Beginning (EST)", "Date/Time End (EST)",): numpy.dtypes.DateTime64DType,
        }
    ),
    (
        "5MIN_LMP", 
        {
            ("LMP", "CON_LMP", "LOSS_LMP",): numpy.dtypes.Float64DType,
            ("PNODENAME",): pandas.core.arrays.string_.StringDtype,
            ("MKTHOUR_EST",): numpy.dtypes.DateTime64DType,
        }
    ),
    (
        "RT_Load_EPNodes", 
        {
            ("HE1", "HE2", "HE3", "HE4", "HE5", "HE6", "HE7", "HE8", "HE9", "HE10", "HE11", "HE12", "HE13", "HE14", "HE15", "HE16", "HE17", "HE18", "HE19", "HE20", "HE21", "HE22", "HE23", "HE24",): numpy.dtypes.Float64DType,
            ("EPNode", "Value",): pandas.core.arrays.string_.StringDtype,
        }
    ),
    (
        "realtimebindingsrpbconstraints", 
        {
            ("Price",): numpy.dtypes.Float64DType,
            ("BP1", "PC1", "BP2", "PC2", "BP3", "PC3", "BP4", "PC4",): pandas.core.arrays.integer.Int64Dtype,
            ("Name", "OVERRIDE", "REASON", "CURVETYPE",): pandas.core.arrays.string_.StringDtype,
            ("Period",): numpy.dtypes.DateTime64DType,
        }
    ),
    (
        "realtimebindingconstraints", 
        {
            ("Price",): numpy.dtypes.Float64DType,
            ("BP1", "PC1", "BP2", "PC2",): pandas.core.arrays.integer.Int64Dtype,
            ("Name", "OVERRIDE", "CURVETYPE",): pandas.core.arrays.string_.StringDtype,
            ("Period",): numpy.dtypes.DateTime64DType,
        }
    ),
    (
        "lmpconsolidatedtable", 
        {
            ("LMP", "MLC", "MCC", "REGMCP", "REGMILEAGEMCP", "SPINMCP", "SUPPMCP", "STRMCP", "RCUPMCP", "RCDOWNMCP", "LMP.1", "MLC.1", "MCC.1", "LMP.2", "MLC.2", "MCC.2", "LMP.3", "MLC.3", "MCC.3",): numpy.dtypes.Float64DType,
            ("Name",): pandas.core.arrays.string_.StringDtype,
        }
    ),
    (
        "apiversion", 
        {
            ("Semantic",): pandas.core.arrays.string_.StringDtype,
        }
    ),
    (
        "generationoutagesplusminusfivedays", 
        {
            ("Unplanned", "Planned", "Forced", "Derated",): pandas.core.arrays.integer.Int64Dtype,
            ("OutageMonthDay",): pandas.core.arrays.string_.StringDtype,
            ("OutageDate",): numpy.dtypes.DateTime64DType,
        }
    ),
    (
        "rt_expost_str_mcp", 
        {
            ("Hour Ending", "RESERVE ZONE 1", "RESERVE ZONE 2", "RESERVE ZONE 3", "RESERVE ZONE 4", "RESERVE ZONE 5", "RESERVE ZONE 6", "RESERVE ZONE 7", "RESERVE ZONE 8",): numpy.dtypes.Float64DType,
            ("Preliminary/ Final",): pandas.core.arrays.string_.StringDtype,
            ("MARKET DATE",): numpy.dtypes.DateTime64DType,
        }
    ),
    (
        "rt_expost_str_5min_mcp", 
        {
            ("RESERVE ZONE 1", "RESERVE ZONE 2", "RESERVE ZONE 3", "RESERVE ZONE 4", "RESERVE ZONE 5", "RESERVE ZONE 6", "RESERVE ZONE 7", "RESERVE ZONE 8",): numpy.dtypes.Float64DType,
            ("Preliminary/ Final",): pandas.core.arrays.string_.StringDtype,
            ("Time(EST)",): numpy.dtypes.DateTime64DType,
        }
    ),
    (
        "rt_expost_ramp_mcp", 
        {
            ("Reserve Zone 1 - RT MCP Ramp Up Ex-Post Hourly", "Reserve Zone 1 - RT MCP Ramp Down Ex-Post Hourly", "Reserve Zone 2 - RT MCP Ramp Up Ex-Post Hourly", "Reserve Zone 2 - RT MCP Ramp Down Ex-Post Hourly", "Reserve Zone 3 - RT MCP Ramp Up Ex-Post Hourly", "Reserve Zone 3 - RT MCP Ramp Down Ex-Post Hourly", "Reserve Zone 4 - RT MCP Ramp Up Ex-Post Hourly", "Reserve Zone 4 - RT MCP Ramp Down Ex-Post Hourly", "Reserve Zone 5 - RT MCP Ramp Up Ex-Post Hourly", "Reserve Zone 5 - RT MCP Ramp Down Ex-Post Hourly", "Reserve Zone 6 - RT MCP Ramp Up Ex-Post Hourly", "Reserve Zone 6 - RT MCP Ramp Down Ex-Post Hourly", "Reserve Zone 7 - RT MCP Ramp Up Ex-Post Hourly", "Reserve Zone 7 - RT MCP Ramp Down Ex-Post Hourly", "Reserve Zone 8 - RT MCP Ramp Up Ex-Post Hourly", "Reserve Zone 8 - RT MCP Ramp Down Ex-Post Hourly",): numpy.dtypes.Float64DType,
            ("Hour Ending",): pandas.core.arrays.integer.Int64Dtype,
            ("Preliminary / Final",): pandas.core.arrays.string_.StringDtype,
            ("Market Date",): numpy.dtypes.DateTime64DType,
        }
    ),
    (
        "rt_expost_ramp_5min_mcp", 
        {
            ("Reserve Zone 1 - RT MCP Ramp Up Ex-Post 5 Min", "Reserve Zone 1 - RT MCP Ramp Down Ex-Post 5 Min", "Reserve Zone 2 - RT MCP Ramp Up Ex-Post 5 Min", "Reserve Zone 2 - RT MCP Ramp Down Ex-Post 5 Min", "Reserve Zone 3 - RT MCP Ramp Up Ex-Post 5 Min", "Reserve Zone 3 - RT MCP Ramp Down Ex-Post 5 Min", "Reserve Zone 4 - RT MCP Ramp Up Ex-Post 5 Min", "Reserve Zone 4 - RT MCP Ramp Down Ex-Post 5 Min", "Reserve Zone 5 - RT MCP Ramp Up Ex-Post 5 Min", "Reserve Zone 5 - RT MCP Ramp Down Ex-Post 5 Min", "Reserve Zone 6 - RT MCP Ramp Up Ex-Post 5 Min", "Reserve Zone 6 - RT MCP Ramp Down Ex-Post 5 Min", "Reserve Zone 7 - RT MCP Ramp Up Ex-Post 5 Min", "Reserve Zone 7 - RT MCP Ramp Down Ex-Post 5 Min", "Reserve Zone 8 - RT MCP Ramp Up Ex-Post 5 Min", "Reserve Zone 8 - RT MCP Ramp Down Ex-Post 5 Min",): numpy.dtypes.Float64DType,
            ("Preliminary / Final",): pandas.core.arrays.string_.StringDtype,
            ("Time (EST)",): numpy.dtypes.DateTime64DType,
        }
    ),
    (
        "da_expost_str_mcp", 
        {
            ("Reserve Zone 1", "Reserve Zone 2", "Reserve Zone 3", "Reserve Zone 4", "Reserve Zone 5", "Reserve Zone 6", "Reserve Zone 7", "Reserve Zone 8",): numpy.dtypes.Float64DType,
            ("Hour Ending",): pandas.core.arrays.integer.Int64Dtype,
        }
    ),
    (
        "da_expost_ramp_mcp", 
        {
            ("Reserve Zone 1 - DA MCP Ramp Up Ex-Post 1 Hour", "Reserve Zone 1 - DA MCP Ramp Down Ex-Post 1 Hour", "Reserve Zone 2 - DA MCP Ramp Up Ex-Post 1 Hour", "Reserve Zone 2 - DA MCP Ramp Down Ex-Post 1 Hour", "Reserve Zone 3 - DA MCP Ramp Up Ex-Post 1 Hour", "Reserve Zone 3 - DA MCP Ramp Down Ex-Post 1 Hour", "Reserve Zone 4 - DA MCP Ramp Up Ex-Post 1 Hour", "Reserve Zone 4 - DA MCP Ramp Down Ex-Post 1 Hour", "Reserve Zone 5 - DA MCP Ramp Up Ex-Post 1 Hour", "Reserve Zone 5 - DA MCP Ramp Down Ex-Post 1 Hour", "Reserve Zone 6 - DA MCP Ramp Up Ex-Post 1 Hour", "Reserve Zone 6 - DA MCP Ramp Down Ex-Post 1 Hour", "Reserve Zone 7 - DA MCP Ramp Up Ex-Post 1 Hour", "Reserve Zone 7 - DA MCP Ramp Down Ex-Post 1 Hour", "Reserve Zone 8 - DA MCP Ramp Up Ex-Post 1 Hour", "Reserve Zone 8 - DA MCP Ramp Down Ex-Post 1 Hour",): numpy.dtypes.Float64DType,
            ("Hour Ending",): pandas.core.arrays.integer.Int64Dtype,
        }
    ),
    (
        "da_exante_str_mcp", 
        {
            ("Reserve Zone 1", "Reserve Zone 2", "Reserve Zone 3", "Reserve Zone 4", "Reserve Zone 5", "Reserve Zone 6", "Reserve Zone 7", "Reserve Zone 8",): numpy.dtypes.Float64DType,
            ("Hour Ending",): pandas.core.arrays.integer.Int64Dtype,
        }
    ),
    (
        "da_exante_ramp_mcp", 
        {
            ("Reserve Zone 1 - DA MCP Ramp Up Ex-Ante 1 Hour", "Reserve Zone 1 - DA MCP Ramp Down Ex-Ante 1 Hour", "Reserve Zone 2 - DA MCP Ramp Up Ex-Ante 1 Hour", "Reserve Zone 2 - DA MCP Ramp Down Ex-Ante 1 Hour", "Reserve Zone 3 - DA MCP Ramp Up Ex-Ante 1 Hour", "Reserve Zone 3 - DA MCP Ramp Down Ex-Ante 1 Hour", "Reserve Zone 4 - DA MCP Ramp Up Ex-Ante 1 Hour", "Reserve Zone 4 - DA MCP Ramp Down Ex-Ante 1 Hour", "Reserve Zone 5 - DA MCP Ramp Up Ex-Ante 1 Hour", "Reserve Zone 5 - DA MCP Ramp Down Ex-Ante 1 Hour", "Reserve Zone 6 - DA MCP Ramp Up Ex-Ante 1 Hour", "Reserve Zone 6 - DA MCP Ramp Down Ex-Ante 1 Hour", "Reserve Zone 7 - DA MCP Ramp Up Ex-Ante 1 Hour", "Reserve Zone 7 - DA MCP Ramp Down Ex-Ante 1 Hour", "Reserve Zone 8 - DA MCP Ramp Up Ex-Ante 1 Hour", "Reserve Zone 8 - DA MCP Ramp Down Ex-Ante 1 Hour",): numpy.dtypes.Float64DType,
            ("Hour Ending",): pandas.core.arrays.integer.Int64Dtype,
        }
    ),
    (
        "regionaldirectionaltransfer", 
        {
            ("NORTH_SOUTH_LIMIT", "SOUTH_NORTH_LIMIT", "RAW_MW", " UDSFLOW_MW",): pandas.core.arrays.integer.Int64Dtype,
            ("INTERVALEST",): numpy.dtypes.DateTime64DType,
        }
    ),
    (
        "NAI", 
        {
            ("Value",): numpy.dtypes.Float64DType,
            ("Name",): pandas.core.arrays.string_.StringDtype,
        }
    ),
    (
        "Total_Uplift_by_Resource", 
        {
            ("Total Uplift Amount",): numpy.dtypes.Float64DType,
            ("Resource Name",): pandas.core.arrays.string_.StringDtype,
        }
    ),
    (
        "ms_rsg_srw", 
        {
            ("MISO_RT_RSG_DIST2", "RT_RSG_DIST1", "RT_RSG_MWP", "DA_RSG_MWP", "DA_RSG_DIST",): numpy.dtypes.Float64DType,
            ("previous 36 months",): pandas.core.arrays.string_.StringDtype,
            ("START", "STOP",): numpy.dtypes.DateTime64DType,
        }
    ),
    (
        "ms_rnu_srw", 
        {
            ("JOA_MISO_UPLIFT", "MISO_RT_GFACO_DIST", "MISO_RT_GFAOB_DIST", "MISO_RT_RSG_DIST2", "RT_CC", "DA_RI", "RT_RI", "ASM_RI", "STRDFC_UPLIFT", "CRDFC_UPLIFT", "MISO_PV_MWP_UPLIFT", "MISO_DRR_COMP_UPL", "MISO_TOT_MIL_UPL", "RC_DIST", "TOTAL RNU",): numpy.dtypes.Float64DType,
            ("previous 36 months",): pandas.core.arrays.string_.StringDtype,
            ("START", "STOP",): numpy.dtypes.DateTime64DType,
        }
    ),
    (
        "ms_ri_srw", 
        {
            ("DA RI", "RT RI", "TOTAL RI",): numpy.dtypes.Float64DType,
            ("Previous Months",): pandas.core.arrays.string_.StringDtype,
            ("START", "STOP",): numpy.dtypes.DateTime64DType,
        }
    ),
    (
        "ms_ecf_srw", 
        {
            ("Da Xs Cg Fnd", "Rt Cc", "Rt Xs Cg Fnd", "Ftr Auc Res", "Ao Ftr Mn Alc", "Ftr Yr Alc *", "Tbs Access", "Net Ecf", "Ftr Shrtfll", "Net Ftr Sf", "Ftr Trg Cr Alc", "Ftr Hr Alc", "Hr Mf", "Hourly Ftr Allocation", "Monthly Ftr Allocation",): numpy.dtypes.Float64DType,
            ("Unnamed: 0",): pandas.core.arrays.string_.StringDtype,
            ("Start", "Stop",): numpy.dtypes.DateTime64DType,
        }
    ),
    (
        "ccf_co", 
        {
            ("HOUR1", "HOUR2", "HOUR3", "HOUR4", "HOUR5", "HOUR6", "HOUR7", "HOUR8", "HOUR9", "HOUR10", "HOUR11", "HOUR12", "HOUR13", "HOUR14", "HOUR15", "HOUR16", "HOUR17", "HOUR18", "HOUR19", "HOUR20", "HOUR21", "HOUR22", "HOUR23", "HOUR24",): numpy.dtypes.Float64DType,
            ("CONSTRAINT NAME", "NODE NAME",): pandas.core.arrays.string_.StringDtype,
            ("OPERATING DATE",): numpy.dtypes.DateTime64DType,
        }
    ),
    (
        "ms_vlr_HIST", 
        {
            ("DA_VLR_MWP", "RT_VLR_MWP", "DA+RT Total",): numpy.dtypes.Float64DType,
            ("SETTLEMENT RUN",): pandas.core.arrays.integer.Int64Dtype,
            ("REGION", "CONSTRAINT",): pandas.core.arrays.string_.StringDtype,
            ("OPERATING DATE",): numpy.dtypes.DateTime64DType,
        }
    ),
    (
        "fuelmix", 
        {
            ("ACT", "TOTALMW",): pandas.core.arrays.integer.Int64Dtype,
            ("CATEGORY",): pandas.core.arrays.string_.StringDtype,
            ("INTERVALEST",): numpy.dtypes.DateTime64DType,
        }
    ),
    (
        "ace", 
        {
            ("value",): numpy.dtypes.Float64DType,
            ("instantEST",): numpy.dtypes.DateTime64DType,
        }
    ),
    (
        "cts", 
        {
            ("PJMFORECASTEDLMP",): numpy.dtypes.Float64DType,
            ("CASEAPPROVALDATE", "SOLUTIONTIME",): numpy.dtypes.DateTime64DType,
        }
    ),
    (
        "WindForecast", 
        {
            ("Value",): numpy.dtypes.Float64DType,
            ("HourEndingEST",): pandas.core.arrays.integer.Int64Dtype,
            ("DateTimeEST",): numpy.dtypes.DateTime64DType,
        }
    ),
    (
        "Wind", 
        {
            ("ForecastValue", "ActualValue",): numpy.dtypes.Float64DType,
            ("ForecastHourEndingEST", "ActualHourEndingEST",): pandas.core.arrays.integer.Int64Dtype,
            ("ForecastDateTimeEST", "ActualDateTimeEST",): numpy.dtypes.DateTime64DType,
        }
    ),
    (
        "Solar", 
        {
            ("ForecastValue", "ActualValue",): numpy.dtypes.Float64DType,
            ("ForecastHourEndingEST", "ActualHourEndingEST",): pandas.core.arrays.integer.Int64Dtype,
            ("ForecastDateTimeEST", "ActualDateTimeEST",): numpy.dtypes.DateTime64DType,
        }
    ),
    (
        "exantelmp", 
        {
            ("LMP", "Loss", "Congestion",): numpy.dtypes.Float64DType,
            ("Name",): pandas.core.arrays.string_.StringDtype,
        }
    ),
    (
        "da_exante_lmp", 
        {
            ("HE 1", "HE 2", "HE 3", "HE 4", "HE 5", "HE 6", "HE 7", "HE 8", "HE 9", "HE 10", "HE 11", "HE 12", "HE 13", "HE 14", "HE 15", "HE 16", "HE 17", "HE 18", "HE 19", "HE 20", "HE 21", "HE 22", "HE 23", "HE 24",): numpy.dtypes.Float64DType,
            ("Node", "Type", "Value",): pandas.core.arrays.string_.StringDtype,
        }
    ),
    (
        "da_expost_lmp", 
        {
            ("HE 1", "HE 2", "HE 3", "HE 4", "HE 5", "HE 6", "HE 7", "HE 8", "HE 9", "HE 10", "HE 11", "HE 12", "HE 13", "HE 14", "HE 15", "HE 16", "HE 17", "HE 18", "HE 19", "HE 20", "HE 21", "HE 22", "HE 23", "HE 24",): numpy.dtypes.Float64DType,
            ("Node", "Type", "Value",): pandas.core.arrays.string_.StringDtype,
        }
    ),
    (
        "rt_lmp_final", 
        {
            ("HE 1", "HE 2", "HE 3", "HE 4", "HE 5", "HE 6", "HE 7", "HE 8", "HE 9", "HE 10", "HE 11", "HE 12", "HE 13", "HE 14", "HE 15", "HE 16", "HE 17", "HE 18", "HE 19", "HE 20", "HE 21", "HE 22", "HE 23", "HE 24",): numpy.dtypes.Float64DType,
            ("Node", "Type", "Value",): pandas.core.arrays.string_.StringDtype,
        }
    ),
    (
        "rt_lmp_prelim", 
        {
            ("HE 1", "HE 2", "HE 3", "HE 4", "HE 5", "HE 6", "HE 7", "HE 8", "HE 9", "HE 10", "HE 11", "HE 12", "HE 13", "HE 14", "HE 15", "HE 16", "HE 17", "HE 18", "HE 19", "HE 20", "HE 21", "HE 22", "HE 23", "HE 24",): numpy.dtypes.Float64DType,
            ("Node", "Type", "Value",): pandas.core.arrays.string_.StringDtype,
        }
    ),
    (
        "DA_Load_EPNodes", 
        {
            ("HE1", "HE2", "HE3", "HE4", "HE5", "HE6", "HE7", "HE8", "HE9", "HE10", "HE11", "HE12", "HE13", "HE14", "HE15", "HE16", "HE17", "HE18", "HE19", "HE20", "HE21", "HE22", "HE23", "HE24",): numpy.dtypes.Float64DType,
            ("EPNode", "Value",): pandas.core.arrays.string_.StringDtype,
        }
    ),
    (
        "5min_exante_lmp", 
        {
            ("RT Ex-Ante LMP", "RT Ex-Ante MEC", "RT Ex-Ante MLC", "RT Ex-Ante MCC",): numpy.dtypes.Float64DType,
            ("CP Node",): pandas.core.arrays.string_.StringDtype,
            ("Time (EST)",): numpy.dtypes.DateTime64DType,
        }
    ),
    (
        "SolarActual", 
        {
            ("Value",): numpy.dtypes.Float64DType,
            ("HourEndingEST",): pandas.core.arrays.integer.Int64Dtype,
            ("DateTimeEST",): numpy.dtypes.DateTime64DType,
        }
    ),
    (
        "WindActual", 
        {
            ("Value",): numpy.dtypes.Float64DType,
            ("HourEndingEST",): pandas.core.arrays.integer.Int64Dtype,
            ("DateTimeEST",): numpy.dtypes.DateTime64DType,
        }
    ),
    (
        "RSG", 
        {
            ("TOTAL_ECON_MAX",): numpy.dtypes.Float64DType,
            ("COMMIT_REASON", "NUM_RESOURCES",): pandas.core.arrays.string_.StringDtype,
            ("MKT_INT_END_EST",): numpy.dtypes.DateTime64DType,
        }
    ),
    (
        "reservebindingconstraints", 
        {
            ("Price",): numpy.dtypes.Float64DType,
            ("Name", "Description",): pandas.core.arrays.string_.StringDtype,
            ("Period",): numpy.dtypes.DateTime64DType,
        }
    ),
    (
        "importtotal5", 
        {
            ("Value",): numpy.dtypes.Float64DType,
            ("Time",): numpy.dtypes.DateTime64DType,
        }
    ),
    (
        "nsi5miso", 
        {
            ("timestamp",): numpy.dtypes.DateTime64DType,
            ("NSI",): pandas.core.arrays.integer.Int64Dtype,
        }
    ),
    (
        "nsi1miso", 
        {
            ("NSI",): pandas.core.arrays.integer.Int64Dtype,
            ("timestamp",): numpy.dtypes.DateTime64DType,
        }
    ),
    (
        "nsi5", 
        {
            ("timestamp",): numpy.dtypes.DateTime64DType,
            ("AEC", "AECI", "CSWS", "GLHB", "LGEE", "MHEB", "MISO", "OKGE", "ONT", "PJM", "SOCO", "SPA", "SWPP", "TVA", "WAUE",): pandas.core.arrays.integer.Int64Dtype,
        }
    ),
    (
        "nsi1", 
        {
            ("timestamp",): numpy.dtypes.DateTime64DType,
            ("AEC", "AECI", "CSWS", "GLHB", "LGEE", "MHEB", "MISO", "OKGE", "ONT", "PJM", "SOCO", "SPA", "SWPP", "TVA", "WAUE",): pandas.core.arrays.integer.Int64Dtype,
        }
    ),
    (
        "RT_LMPs",
        {
            ("HE1", "HE2", "HE3", "HE4", "HE5", "HE6", "HE7", "HE8", "HE9", "HE10", "HE11", "HE12", "HE13", "HE14", "HE15", "HE16", "HE17", "HE18", "HE19", "HE20", "HE21", "HE22", "HE23", "HE24",): numpy.dtypes.Float64DType,
            ("NODE", "TYPE", "VALUE",): pandas.core.arrays.string_.StringDtype,
            ("MARKET_DAY",): numpy.dtypes.DateTime64DType,
        },
    ),
]


@pytest.mark.parametrize(
    "report_name, columns_mapping", single_df_test_list
)
def test_get_df_single_df_correct_columns(report_name, columns_mapping, datetime_increment_limit):
    df = try_to_get_df_res(
        report_name=report_name,
        datetime_increment_limit=datetime_increment_limit,
    )

    columns_mapping_columns = []
    for columns_group in columns_mapping.keys():
        columns_mapping_columns.extend(columns_group)
        
    columns_mapping_columns_set = frozenset(columns_mapping_columns)
    df_columns_set = frozenset(df.columns)

    if columns_mapping_columns_set != df_columns_set:
        raise ValueError(f"Expected columns {columns_mapping_columns_set} do not match df columns {df_columns_set}.")

    for columns_tuple, column_type in columns_mapping.items():
        columns = list(columns_tuple)
        
        assert frozenset([column_type]) == get_dtype_frozenset(df, columns), \
            f"For report {report_name}, columns {columns} are not of type {column_type}."


multiple_dfs_test_list = [
    (
        "AncillaryServicesMCP",
        {
            "Interval": {
                ("RefId",): pandas.core.arrays.string_.StringDtype,
            },
            "RealTimeMCP": {
                ("number",): pandas.core.arrays.integer.Int64Dtype,
                ("GenRegMCP", "GenSpinMCP", "GenSuppMCP", "StrMcp", "DemandRegMcp", "DemandSpinMcp", "DemandSuppMCP", "RcpUpMcp", "RcpDownMcp",): numpy.dtypes.Float64DType,
            },
            "DayAheadMCP": {
                ("number",): pandas.core.arrays.integer.Int64Dtype,
                ("GenRegMCP", "GenSpinMCP", "GenSuppMCP", "StrMcp", "DemandRegMcp", "DemandSpinMcp", "DemandSuppMCP", "RcpUpMcp", "RcpDownMcp",): numpy.dtypes.Float64DType,
            }
        },
    ),
    (
        "ftr_mpma_results",
        {
            "BindingConstraint_Dec24_AUCTION_Nov24Auc_Round_1": {
                ("Limit", "Flow", "Violation", "MarginalCost",): numpy.dtypes.Float64DType,
                ("DeviceName", "DeviceType", "ControlArea", "Direction", "Description", "Contingency", "Class",): pandas.core.arrays.string_.StringDtype,
                ("Round",): pandas.core.arrays.integer.Int64Dtype,

            },
            "BindingConstraint_Feb25_AUCTION_Nov24Auc_Round_1": {
                ("Limit", "Flow", "Violation", "MarginalCost",): numpy.dtypes.Float64DType,
                ("DeviceName", "DeviceType", "ControlArea", "Direction", "Description", "Contingency", "Class",): pandas.core.arrays.string_.StringDtype,
                ("Round",): pandas.core.arrays.integer.Int64Dtype,

            },
            "BindingConstraint_Jan25_AUCTION_Nov24Auc_Round_1": {
                ("Limit", "Flow", "Violation", "MarginalCost",): numpy.dtypes.Float64DType,
                ("DeviceName", "DeviceType", "ControlArea", "Direction", "Description", "Contingency", "Class",): pandas.core.arrays.string_.StringDtype,
                ("Round",): pandas.core.arrays.integer.Int64Dtype,

            },
            "BindingConstraint_Nov24_AUCTION_Nov24Auc_Round_1": {
                ("Limit", "Flow", "Violation", "MarginalCost",): numpy.dtypes.Float64DType,
                ("DeviceName", "DeviceType", "ControlArea", "Direction", "Description", "Contingency", "Class",): pandas.core.arrays.string_.StringDtype,
                ("Round",): pandas.core.arrays.integer.Int64Dtype,

            },
            "MarketResults_Dec24_AUCTION_Nov24Auc_Round_1": {
                ("MW", "ClearingPrice",): numpy.dtypes.Float64DType,
                ("FTRID", "Category", "MarketParticipant", "Source", "Sink", "HedgeType", "Type", "Class", "Round",): pandas.core.arrays.string_.StringDtype,
                ("StartDate", "EndDate",): numpy.dtypes.DateTime64DType,
            },
            "MarketResults_Feb25_AUCTION_Nov24Auc_Round_1": {
                ("MW", "ClearingPrice",): numpy.dtypes.Float64DType,
                ("FTRID", "Category", "MarketParticipant", "Source", "Sink", "HedgeType", "Type", "Class", "Round",): pandas.core.arrays.string_.StringDtype,
                ("StartDate", "EndDate",): numpy.dtypes.DateTime64DType,
            },
            "MarketResults_Jan25_AUCTION_Nov24Auc_Round_1": {
                ("MW", "ClearingPrice",): numpy.dtypes.Float64DType,
                ("FTRID", "Category", "MarketParticipant", "Source", "Sink", "HedgeType", "Type", "Class", "Round",): pandas.core.arrays.string_.StringDtype,
                ("StartDate", "EndDate",): numpy.dtypes.DateTime64DType,
            },
            "MarketResults_Nov24_AUCTION_Nov24Auc_Round_1": {
                ("MW", "ClearingPrice",): numpy.dtypes.Float64DType,
                ("FTRID", "Category", "MarketParticipant", "Source", "Sink", "HedgeType", "Type", "Class", "Round",): pandas.core.arrays.string_.StringDtype,
                ("StartDate", "EndDate",): numpy.dtypes.DateTime64DType,
            },
            "SourceSinkShadowPrices_Dec24_AUCTION_Nov24Auc_Round_1": {
                ("ShadowPrice",): numpy.dtypes.Float64DType,
                ("Round",): pandas.core.arrays.integer.Int64Dtype,
                ("SourceSink", "Class",): pandas.core.arrays.string_.StringDtype,
            },
            "SourceSinkShadowPrices_Feb25_AUCTION_Nov24Auc_Round_1": {
                ("ShadowPrice",): numpy.dtypes.Float64DType,
                ("Round",): pandas.core.arrays.integer.Int64Dtype,
                ("SourceSink", "Class",): pandas.core.arrays.string_.StringDtype,
            },
            "SourceSinkShadowPrices_Jan25_AUCTION_Nov24Auc_Round_1": {
                ("ShadowPrice",): numpy.dtypes.Float64DType,
                ("Round",): pandas.core.arrays.integer.Int64Dtype,
                ("SourceSink", "Class",): pandas.core.arrays.string_.StringDtype,
            },
            "SourceSinkShadowPrices_Nov24_AUCTION_Nov24Auc_Round_1": {
                ("ShadowPrice",): numpy.dtypes.Float64DType,
                ("Round",): pandas.core.arrays.integer.Int64Dtype,
                ("SourceSink", "Class",): pandas.core.arrays.string_.StringDtype,
            }
        },
    ),
    (
        "da_pr",
        {
            "Table 1": {
                ("Type",): pandas.core.arrays.string_.StringDtype,
                ("Demand Fixed", " Demand Price Sensitive", "Demand Virtual", "Demand Total",): numpy.dtypes.Float64DType,
            },
            "Table 2": {
                ("Type",): pandas.core.arrays.string_.StringDtype,
                ("Supply Physical", "Supply Virtual", "Supply Total",): numpy.dtypes.Float64DType,
            },
            "Table 3": {
                ("MISO System", "Illinois Hub", "Michigan Hub", "Minnesota Hub", "Indiana Hub", "Arkansas Hub", "Louisiana Hub", "Texas Hub", "MS.HUB",): numpy.dtypes.Float64DType,
                ("Hour",): pandas.core.arrays.integer.Int64Dtype,
            },
            "Table 4": {
                ("MISO System", "Illinois Hub", "Michigan Hub", "Minnesota Hub", "Indiana Hub", "Arkansas Hub", "Louisiana Hub", "Texas Hub", "MS.HUB",): numpy.dtypes.Float64DType,
                ("Around the Clock",): pandas.core.arrays.string_.StringDtype,
            },
            "Table 5": {
                ("MISO System", "Illinois Hub", "Michigan Hub", "Minnesota Hub", "Indiana Hub", "Arkansas Hub", "Louisiana Hub", "Texas Hub", "MS.HUB",): numpy.dtypes.Float64DType,
                ("On-Peak",): pandas.core.arrays.string_.StringDtype,  
            },
            "Table 6": {
                ("MISO System", "Illinois Hub", "Michigan Hub", "Minnesota Hub", "Indiana Hub", "Arkansas Hub", "Louisiana Hub", "Texas Hub", "MS.HUB",): numpy.dtypes.Float64DType,
                ("Off-Peak",): pandas.core.arrays.string_.StringDtype, 
            }
        },
    ),
    (
<<<<<<< HEAD
        "rt_pr",
        {
            "Table 1": {
                ("Demand", "Supply", "Total",): numpy.dtypes.Float64DType,
                ("Type",): pandas.core.arrays.string_.StringDtype,
            },
            "Table 2": {
                ("Demand", "Supply", "Total",): numpy.dtypes.Float64DType,
                ("Type",): pandas.core.arrays.string_.StringDtype,
            },
            "Table 3": {
                ("MISO System", "Illinois Hub", "Michigan Hub", "Minnesota Hub", "Indiana Hub", "Arkansas Hub", "Louisiana Hub", "Texas Hub", "MS.HUB",): numpy.dtypes.Float64DType,
                ("Hour",): pandas.core.arrays.integer.Int64Dtype,
            },
            "Table 4": {
                ("MISO System", "Illinois Hub", "Michigan Hub", "Minnesota Hub", "Indiana Hub", "Arkansas Hub", "Louisiana Hub", "Texas Hub", "MS.HUB",): numpy.dtypes.Float64DType,
                ("Around the Clock",): pandas.core.arrays.string_.StringDtype,
            },
            "Table 5": {
                ("MISO System", "Illinois Hub", "Michigan Hub", "Minnesota Hub", "Indiana Hub", "Arkansas Hub", "Louisiana Hub", "Texas Hub", "MS.HUB",): numpy.dtypes.Float64DType,
                ("On-Peak",): pandas.core.arrays.string_.StringDtype,  
            },
            "Table 6": {
                ("MISO System", "Illinois Hub", "Michigan Hub", "Minnesota Hub", "Indiana Hub", "Arkansas Hub", "Louisiana Hub", "Texas Hub", "MS.HUB",): numpy.dtypes.Float64DType,
                ("Off-Peak",): pandas.core.arrays.string_.StringDtype, 
            }
        },
    ),
    (
        "ms_vlr_srw",
        {
            "Table 1": {
                ("DA VLR RSG MWP", "RT VLR RSG MWP", "DA+RT Total",): numpy.dtypes.Float64DType,
                ("Constraint",): pandas.core.arrays.string_.StringDtype,
            },
            "Table 2": {
                ("DA VLR RSG MWP", "RT VLR RSG MWP", "DA+RT Total",): numpy.dtypes.Float64DType,
                ("Constraint",): pandas.core.arrays.string_.StringDtype,
            }
=======
        "asm_rtmcp_prelim",
        {
            "Table 1": {
                ("HE 1", "HE 2", "HE 3", "HE 4", "HE 5", "HE 6", "HE 7", "HE 8", "HE 9", "HE 10", "HE 11", "HE 12", "HE 13", "HE 14", "HE 15", "HE 16", "HE 17", "HE 18", "HE 19", "HE 20", "HE 21", "HE 22", "HE 23", "HE 24",): numpy.dtypes.Float64DType,
                ("Label", "MCP Type",): pandas.core.arrays.string_.StringDtype,
            },
            "Table 2": {
                ("HE 1", "HE 2", "HE 3", "HE 4", "HE 5", "HE 6", "HE 7", "HE 8", "HE 9", "HE 10", "HE 11", "HE 12", "HE 13", "HE 14", "HE 15", "HE 16", "HE 17", "HE 18", "HE 19", "HE 20", "HE 21", "HE 22", "HE 23", "HE 24",): numpy.dtypes.Float64DType,
                ("Zone",): pandas.core.arrays.integer.Int64Dtype,
                ("Pnode", "MCP Type",): pandas.core.arrays.string_.StringDtype,
            },
        }
    ),
    (
        "asm_rtmcp_final",
        {
            "Table 1": {
                ("HE 1", "HE 2", "HE 3", "HE 4", "HE 5", "HE 6", "HE 7", "HE 8", "HE 9", "HE 10", "HE 11", "HE 12", "HE 13", "HE 14", "HE 15", "HE 16", "HE 17", "HE 18", "HE 19", "HE 20", "HE 21", "HE 22", "HE 23", "HE 24",): numpy.dtypes.Float64DType,
                ("Label", "MCP Type",): pandas.core.arrays.string_.StringDtype,
            },
            "Table 2": {
                ("HE 1", "HE 2", "HE 3", "HE 4", "HE 5", "HE 6", "HE 7", "HE 8", "HE 9", "HE 10", "HE 11", "HE 12", "HE 13", "HE 14", "HE 15", "HE 16", "HE 17", "HE 18", "HE 19", "HE 20", "HE 21", "HE 22", "HE 23", "HE 24",): numpy.dtypes.Float64DType,
                ("Zone",): pandas.core.arrays.integer.Int64Dtype,
                ("Pnode", "MCP Type",): pandas.core.arrays.string_.StringDtype,
            },
        }
    ),
    (
        "asm_expost_damcp",
        {
            "Table 1": {
                ("HE 1", "HE 2", "HE 3", "HE 4", "HE 5", "HE 6", "HE 7", "HE 8", "HE 9", "HE 10", "HE 11", "HE 12", "HE 13", "HE 14", "HE 15", "HE 16", "HE 17", "HE 18", "HE 19", "HE 20", "HE 21", "HE 22", "HE 23", "HE 24",): numpy.dtypes.Float64DType,
                ("Label", "MCP Type",): pandas.core.arrays.string_.StringDtype,
            },
            "Table 2": {
                ("HE 1", "HE 2", "HE 3", "HE 4", "HE 5", "HE 6", "HE 7", "HE 8", "HE 9", "HE 10", "HE 11", "HE 12", "HE 13", "HE 14", "HE 15", "HE 16", "HE 17", "HE 18", "HE 19", "HE 20", "HE 21", "HE 22", "HE 23", "HE 24",): numpy.dtypes.Float64DType,
                ("Zone",): pandas.core.arrays.integer.Int64Dtype,
                ("Pnode", "MCP Type",): pandas.core.arrays.string_.StringDtype,
            },
        }
    ),
    (
        "ftr_annual_results_round_1",
        {
            "BindingConstraint_Fal24_AUCTION_Annual24Auc_Round_1": {
                ("Limit", "Flow", "Violation", "MarginalCost",): numpy.dtypes.Float64DType,
                ("DeviceName", "DeviceType", "ControlArea", "Direction", "Description", "Contingency", "Class",): pandas.core.arrays.string_.StringDtype,
                ("Round",): pandas.core.arrays.integer.Int64Dtype,

            },
            "BindingConstraint_Spr25_AUCTION_Annual24Auc_Round_1": {
                ("Limit", "Flow", "Violation", "MarginalCost",): numpy.dtypes.Float64DType,
                ("DeviceName", "DeviceType", "ControlArea", "Direction", "Description", "Contingency", "Class",): pandas.core.arrays.string_.StringDtype,
                ("Round",): pandas.core.arrays.integer.Int64Dtype,

            },
            "BindingConstraint_Sum24_AUCTION_Annual24Auc_Round_1": {
                ("Limit", "Flow", "Violation", "MarginalCost",): numpy.dtypes.Float64DType,
                ("DeviceName", "DeviceType", "ControlArea", "Direction", "Description", "Contingency", "Class",): pandas.core.arrays.string_.StringDtype,
                ("Round",): pandas.core.arrays.integer.Int64Dtype,

            },
            "BindingConstraint_Win24_AUCTION_Annual24Auc_Round_1": {
                ("Limit", "Flow", "Violation", "MarginalCost",): numpy.dtypes.Float64DType,
                ("DeviceName", "DeviceType", "ControlArea", "Direction", "Description", "Contingency", "Class",): pandas.core.arrays.string_.StringDtype,
                ("Round",): pandas.core.arrays.integer.Int64Dtype,

            },
            "MarketResults_Fal24_AUCTION_Annual24Auc_Round_1": {
                ("MW", "ClearingPrice",): numpy.dtypes.Float64DType,
                ("FTRID", "Category", "MarketParticipant", "Source", "Sink", "HedgeType", "Type", "Class", "Round",): pandas.core.arrays.string_.StringDtype,
                ("StartDate", "EndDate",): numpy.dtypes.DateTime64DType,
            },
            "MarketResults_Spr25_AUCTION_Annual24Auc_Round_1": {
                ("MW", "ClearingPrice",): numpy.dtypes.Float64DType,
                ("FTRID", "Category", "MarketParticipant", "Source", "Sink", "HedgeType", "Type", "Class", "Round",): pandas.core.arrays.string_.StringDtype,
                ("StartDate", "EndDate",): numpy.dtypes.DateTime64DType,
            },
            "MarketResults_Sum24_AUCTION_Annual24Auc_Round_1": {
                ("MW", "ClearingPrice",): numpy.dtypes.Float64DType,
                ("FTRID", "Category", "MarketParticipant", "Source", "Sink", "HedgeType", "Type", "Class", "Round",): pandas.core.arrays.string_.StringDtype,
                ("StartDate", "EndDate",): numpy.dtypes.DateTime64DType,
            },
            "MarketResults_Win24_AUCTION_Annual24Auc_Round_1": {
                ("MW", "ClearingPrice",): numpy.dtypes.Float64DType,
                ("FTRID", "Category", "MarketParticipant", "Source", "Sink", "HedgeType", "Type", "Class", "Round",): pandas.core.arrays.string_.StringDtype,
                ("StartDate", "EndDate",): numpy.dtypes.DateTime64DType,
            },
            "SourceSinkShadowPrices_Fal24_AUCTION_Annual24Auc_Round_1": {
                ("ShadowPrice",): numpy.dtypes.Float64DType,
                ("Round",): pandas.core.arrays.integer.Int64Dtype,
                ("SourceSink", "Class",): pandas.core.arrays.string_.StringDtype,
            },
            "SourceSinkShadowPrices_Spr25_AUCTION_Annual24Auc_Round_1": {
                ("ShadowPrice",): numpy.dtypes.Float64DType,
                ("Round",): pandas.core.arrays.integer.Int64Dtype,
                ("SourceSink", "Class",): pandas.core.arrays.string_.StringDtype,
            },
            "SourceSinkShadowPrices_Sum24_AUCTION_Annual24Auc_Round_1": {
                ("ShadowPrice",): numpy.dtypes.Float64DType,
                ("Round",): pandas.core.arrays.integer.Int64Dtype,
                ("SourceSink", "Class",): pandas.core.arrays.string_.StringDtype,
            },
            "SourceSinkShadowPrices_Win24_AUCTION_Annual24Auc_Round_1": {
                ("ShadowPrice",): numpy.dtypes.Float64DType,
                ("Round",): pandas.core.arrays.integer.Int64Dtype,
                ("SourceSink", "Class",): pandas.core.arrays.string_.StringDtype,
            },
        },
    ),
    (
        "ftr_annual_results_round_2",
        {
            "BindingConstraint_Fal24_AUCTION_Annual24Auc_Round_2": {
                ("Limit", "Flow", "Violation", "MarginalCost",): numpy.dtypes.Float64DType,
                ("DeviceName", "DeviceType", "ControlArea", "Direction", "Description", "Contingency", "Class",): pandas.core.arrays.string_.StringDtype,
                ("Round",): pandas.core.arrays.integer.Int64Dtype,

            },
            "BindingConstraint_Spr25_AUCTION_Annual24Auc_Round_2": {
                ("Limit", "Flow", "Violation", "MarginalCost",): numpy.dtypes.Float64DType,
                ("DeviceName", "DeviceType", "ControlArea", "Direction", "Description", "Contingency", "Class",): pandas.core.arrays.string_.StringDtype,
                ("Round",): pandas.core.arrays.integer.Int64Dtype,

            },
            "BindingConstraint_Sum24_AUCTION_Annual24Auc_Round_2": {
                ("Limit", "Flow", "Violation", "MarginalCost",): numpy.dtypes.Float64DType,
                ("DeviceName", "DeviceType", "ControlArea", "Direction", "Description", "Contingency", "Class",): pandas.core.arrays.string_.StringDtype,
                ("Round",): pandas.core.arrays.integer.Int64Dtype,

            },
            "BindingConstraint_Win24_AUCTION_Annual24Auc_Round_2": {
                ("Limit", "Flow", "Violation", "MarginalCost",): numpy.dtypes.Float64DType,
                ("DeviceName", "DeviceType", "ControlArea", "Direction", "Description", "Contingency", "Class",): pandas.core.arrays.string_.StringDtype,
                ("Round",): pandas.core.arrays.integer.Int64Dtype,

            },
            "MarketResults_Fal24_AUCTION_Annual24Auc_Round_2": {
                ("MW", "ClearingPrice",): numpy.dtypes.Float64DType,
                ("FTRID", "Category", "MarketParticipant", "Source", "Sink", "HedgeType", "Type", "Class", "Round",): pandas.core.arrays.string_.StringDtype,
                ("StartDate", "EndDate",): numpy.dtypes.DateTime64DType,
            },
            "MarketResults_Spr25_AUCTION_Annual24Auc_Round_2": {
                ("MW", "ClearingPrice",): numpy.dtypes.Float64DType,
                ("FTRID", "Category", "MarketParticipant", "Source", "Sink", "HedgeType", "Type", "Class", "Round",): pandas.core.arrays.string_.StringDtype,
                ("StartDate", "EndDate",): numpy.dtypes.DateTime64DType,
            },
            "MarketResults_Sum24_AUCTION_Annual24Auc_Round_2": {
                ("MW", "ClearingPrice",): numpy.dtypes.Float64DType,
                ("FTRID", "Category", "MarketParticipant", "Source", "Sink", "HedgeType", "Type", "Class", "Round",): pandas.core.arrays.string_.StringDtype,
                ("StartDate", "EndDate",): numpy.dtypes.DateTime64DType,
            },
            "MarketResults_Win24_AUCTION_Annual24Auc_Round_2": {
                ("MW", "ClearingPrice",): numpy.dtypes.Float64DType,
                ("FTRID", "Category", "MarketParticipant", "Source", "Sink", "HedgeType", "Type", "Class", "Round",): pandas.core.arrays.string_.StringDtype,
                ("StartDate", "EndDate",): numpy.dtypes.DateTime64DType,
            },
            "SourceSinkShadowPrices_Spr25_AUCTION_Annual24Auc_Round_2": {
                ("ShadowPrice",): numpy.dtypes.Float64DType,
                ("Round",): pandas.core.arrays.integer.Int64Dtype,
                ("SourceSink", "Class",): pandas.core.arrays.string_.StringDtype,
            },
            "SourceSinkShadowPrices_Fal24_AUCTION_Annual24Auc_Round_2": {
                ("ShadowPrice",): numpy.dtypes.Float64DType,
                ("Round",): pandas.core.arrays.integer.Int64Dtype,
                ("SourceSink", "Class",): pandas.core.arrays.string_.StringDtype,
            },
            "SourceSinkShadowPrices_Sum24_AUCTION_Annual24Auc_Round_2": {
                ("ShadowPrice",): numpy.dtypes.Float64DType,
                ("Round",): pandas.core.arrays.integer.Int64Dtype,
                ("SourceSink", "Class",): pandas.core.arrays.string_.StringDtype,
            },
            "SourceSinkShadowPrices_Win24_AUCTION_Annual24Auc_Round_2": {
                ("ShadowPrice",): numpy.dtypes.Float64DType,
                ("Round",): pandas.core.arrays.integer.Int64Dtype,
                ("SourceSink", "Class",): pandas.core.arrays.string_.StringDtype,
            },
        },
    ),
    (
        "ftr_annual_results_round_3",
        {
            "BindingConstraint_Fal24_AUCTION_Annual24Auc_Round_3": {
                ("Limit", "Flow", "Violation", "MarginalCost",): numpy.dtypes.Float64DType,
                ("DeviceName", "DeviceType", "ControlArea", "Direction", "Description", "Contingency", "Class",): pandas.core.arrays.string_.StringDtype,
                ("Round",): pandas.core.arrays.integer.Int64Dtype,

            },
            "BindingConstraint_Sum24_AUCTION_Annual24Auc_Round_3": {
                ("Limit", "Flow", "Violation", "MarginalCost",): numpy.dtypes.Float64DType,
                ("DeviceName", "DeviceType", "ControlArea", "Direction", "Description", "Contingency", "Class",): pandas.core.arrays.string_.StringDtype,
                ("Round",): pandas.core.arrays.integer.Int64Dtype,

            },
            "BindingConstraint_Spr25_AUCTION_Annual24Auc_Round_3": {
                ("Limit", "Flow", "Violation", "MarginalCost",): numpy.dtypes.Float64DType,
                ("DeviceName", "DeviceType", "ControlArea", "Direction", "Description", "Contingency", "Class",): pandas.core.arrays.string_.StringDtype,
                ("Round",): pandas.core.arrays.integer.Int64Dtype,

            },
            "BindingConstraint_Win24_AUCTION_Annual24Auc_Round_3": {
                ("Limit", "Flow", "Violation", "MarginalCost",): numpy.dtypes.Float64DType,
                ("DeviceName", "DeviceType", "ControlArea", "Direction", "Description", "Contingency", "Class",): pandas.core.arrays.string_.StringDtype,
                ("Round",): pandas.core.arrays.integer.Int64Dtype,

            },
            "MarketResults_Fal24_AUCTION_Annual24Auc_Round_3": {
                ("MW", "ClearingPrice",): numpy.dtypes.Float64DType,
                ("FTRID", "Category", "MarketParticipant", "Source", "Sink", "HedgeType", "Type", "Class", "Round",): pandas.core.arrays.string_.StringDtype,
                ("StartDate", "EndDate",): numpy.dtypes.DateTime64DType,
            },
            "MarketResults_Spr25_AUCTION_Annual24Auc_Round_3": {
                ("MW", "ClearingPrice",): numpy.dtypes.Float64DType,
                ("FTRID", "Category", "MarketParticipant", "Source", "Sink", "HedgeType", "Type", "Class", "Round",): pandas.core.arrays.string_.StringDtype,
                ("StartDate", "EndDate",): numpy.dtypes.DateTime64DType,
            },
            "MarketResults_Sum24_AUCTION_Annual24Auc_Round_3": {
                ("MW", "ClearingPrice",): numpy.dtypes.Float64DType,
                ("FTRID", "Category", "MarketParticipant", "Source", "Sink", "HedgeType", "Type", "Class", "Round",): pandas.core.arrays.string_.StringDtype,
                ("StartDate", "EndDate",): numpy.dtypes.DateTime64DType,
            },
            "MarketResults_Win24_AUCTION_Annual24Auc_Round_3": {
                ("MW", "ClearingPrice",): numpy.dtypes.Float64DType,
                ("FTRID", "Category", "MarketParticipant", "Source", "Sink", "HedgeType", "Type", "Class", "Round",): pandas.core.arrays.string_.StringDtype,
                ("StartDate", "EndDate",): numpy.dtypes.DateTime64DType,
            },
            "SourceSinkShadowPrices_Spr25_AUCTION_Annual24Auc_Round_3": {
                ("ShadowPrice",): numpy.dtypes.Float64DType,
                ("Round",): pandas.core.arrays.integer.Int64Dtype,
                ("SourceSink", "Class",): pandas.core.arrays.string_.StringDtype,
            },
            "SourceSinkShadowPrices_Sum24_AUCTION_Annual24Auc_Round_3": {
                ("ShadowPrice",): numpy.dtypes.Float64DType,
                ("Round",): pandas.core.arrays.integer.Int64Dtype,
                ("SourceSink", "Class",): pandas.core.arrays.string_.StringDtype,
            },
            "SourceSinkShadowPrices_Win24_AUCTION_Annual24Auc_Round_3": {
                ("ShadowPrice",): numpy.dtypes.Float64DType,
                ("Round",): pandas.core.arrays.integer.Int64Dtype,
                ("SourceSink", "Class",): pandas.core.arrays.string_.StringDtype,
            },
            "SourceSinkShadowPrices_Fal24_AUCTION_Annual24Auc_Round_3": {
                ("ShadowPrice",): numpy.dtypes.Float64DType,
                ("Round",): pandas.core.arrays.integer.Int64Dtype,
                ("SourceSink", "Class",): pandas.core.arrays.string_.StringDtype,
            },
>>>>>>> e0b07533
        },
    ),
]


@pytest.mark.parametrize(
    "report_name, dfs_mapping", multiple_dfs_test_list
)
def test_get_df_multiple_dfs_correct_columns_and_matching_df_names(report_name, dfs_mapping, datetime_increment_limit):
    df = try_to_get_df_res(
        report_name=report_name,
        datetime_increment_limit=datetime_increment_limit,
    )

    # Check that df names are as expected.
    expected_df_names = frozenset(dfs_mapping.keys())
    actual_df_names = frozenset(list(df[MULTI_DF_NAMES_COLUMN]))
    assert expected_df_names == actual_df_names, \
        f"Expected DF names {expected_df_names} do not match actual DF names {actual_df_names}."
    
    # Check that df columns are of the expected type.
    for df_name, columns_mapping in dfs_mapping.items():
        df_name_idx = list(df[MULTI_DF_NAMES_COLUMN]).index(df_name)
        res_df = df[MULTI_DF_DFS_COLUMN].iloc[df_name_idx]

        columns_mapping_columns = []
        for columns_group in columns_mapping.keys():
            columns_mapping_columns.extend(columns_group)

        columns_mapping_columns_set = frozenset(columns_mapping_columns)
        res_df_columns_set = frozenset(res_df.columns)

        # Check that the columns in the df match the expected columns.
        if columns_mapping_columns_set != res_df_columns_set:
            raise ValueError(f"Expected columns {columns_mapping_columns_set} do not match df columns {res_df_columns_set}.")

        for columns_tuple, column_type in columns_mapping.items():
            columns = list(columns_tuple)

            assert frozenset([column_type]) == get_dtype_frozenset(res_df, columns), \
                f"For multi-df report {report_name}, df {df_name}, columns {columns} are not of type {column_type}."


def test_get_df_test_test_names_have_no_duplicates(get_df_test_names):
    holder = set()
    for name in get_df_test_names:
        if name in holder:
            raise ValueError(f"Test name {name} is a duplicate.")
        holder.add(name)


@pytest.mark.completion
def test_get_df_test_correct_columns_check_for_every_report(get_df_test_names):
    reports = frozenset(MISOReports.report_mappings.keys())
    correct_column_types_check_reports = frozenset(get_df_test_names)
    
    assert correct_column_types_check_reports == reports, \
        "Not all reports are checked for correct columns."
    
@pytest.mark.parametrize(
    "direction, target, supported_extensions, url_generator, ddatetime, file_extension, expected", [
        (4, "DA_Load_EPNodes", ["zip"], MISOMarketReportsURLBuilder.url_generator_YYYYmmdd_last, datetime.datetime(year=2024, month=10, day=21), "zip", "https://docs.misoenergy.org/marketreports/DA_Load_EPNodes_20241025.zip"),
        (1, "da_exante_lmp", ["csv"], MISOMarketReportsURLBuilder.url_generator_YYYYmmdd_first, datetime.datetime(year=2024, month=10, day=26), "csv", "https://docs.misoenergy.org/marketreports/20241027_da_exante_lmp.csv"),
        (1, "da_expost_lmp", ["csv"], MISOMarketReportsURLBuilder.url_generator_YYYYmmdd_first, datetime.datetime(year=2024, month=10, day=26), "csv", "https://docs.misoenergy.org/marketreports/20241027_da_expost_lmp.csv"),
        (-1, "DA_LMPs", ["zip"], MISOMarketReportsURLBuilder.url_generator_YYYY_current_month_name_to_two_months_later_name_first, datetime.datetime(year=2024, month=7, day=1), "zip", "https://docs.misoenergy.org/marketreports/2024-Apr-Jun_DA_LMPs.zip"),
        (0, "DA_LMPs", ["zip"], MISOMarketReportsURLBuilder.url_generator_YYYY_current_month_name_to_two_months_later_name_first, datetime.datetime(year=2024, month=11, day=1), "zip", "https://docs.misoenergy.org/marketreports/2024-Nov-Jan_DA_LMPs.zip"),
        (-3, "rt_expost_str_5min_mcp", ["xlsx"], MISOMarketReportsURLBuilder.url_generator_YYYYmm_first, datetime.datetime(year=2024, month=10, day=1), "xlsx", "https://docs.misoenergy.org/marketreports/202407_rt_expost_str_5min_mcp.xlsx"),
        (1, "MARKET_SETTLEMENT_DATA_SRW", ["zip"], MISOMarketReportsURLBuilder.url_generator_no_date, datetime.datetime(year=2024, month=10, day=1), "zip", "https://docs.misoenergy.org/marketreports/MARKET_SETTLEMENT_DATA_SRW.zip"),
        (1, "MARKET_SETTLEMENT_DATA_SRW", ["zip"], MISOMarketReportsURLBuilder.url_generator_no_date, datetime.datetime.now(), "zip", "https://docs.misoenergy.org/marketreports/MARKET_SETTLEMENT_DATA_SRW.zip"),
        (1, "M2M_Settlement_srw", ["csv"], MISOMarketReportsURLBuilder.url_generator_YYYY_last, datetime.datetime(year=2024, month=10, day=1), "csv", "https://docs.misoenergy.org/marketreports/M2M_Settlement_srw_2025.csv"),
        (1, "Allocation_on_MISO_Flowgates", ["csv"], MISOMarketReportsURLBuilder.url_generator_YYYY_mm_dd_last, datetime.datetime(year=2024, month=10, day=29), "csv", "https://docs.misoenergy.org/marketreports/Allocation_on_MISO_Flowgates_2024_10_30.csv"),
    ]
)
def test_MISOMarketReportsURLBuilder_add_to_datetime(
    direction,
    target, 
    supported_extensions, 
    url_generator,
    ddatetime,
    file_extension,
    expected, 
):
    url_builder = MISOMarketReportsURLBuilder(
        target=target,
        supported_extensions=supported_extensions,
        url_generator=url_generator,
    )

    new_datetime = url_builder.add_to_datetime(
        ddatetime=ddatetime, 
        direction=direction,
    )

    url = url_builder.build_url(
        ddatetime=new_datetime,
        file_extension=file_extension,
    )

    assert url == expected, f"Expected {expected}, got {url}."
    <|MERGE_RESOLUTION|>--- conflicted
+++ resolved
@@ -1051,7 +1051,255 @@
         },
     ),
     (
-<<<<<<< HEAD
+        "asm_rtmcp_prelim",
+        {
+            "Table 1": {
+                ("HE 1", "HE 2", "HE 3", "HE 4", "HE 5", "HE 6", "HE 7", "HE 8", "HE 9", "HE 10", "HE 11", "HE 12", "HE 13", "HE 14", "HE 15", "HE 16", "HE 17", "HE 18", "HE 19", "HE 20", "HE 21", "HE 22", "HE 23", "HE 24",): numpy.dtypes.Float64DType,
+                ("Label", "MCP Type",): pandas.core.arrays.string_.StringDtype,
+            },
+            "Table 2": {
+                ("HE 1", "HE 2", "HE 3", "HE 4", "HE 5", "HE 6", "HE 7", "HE 8", "HE 9", "HE 10", "HE 11", "HE 12", "HE 13", "HE 14", "HE 15", "HE 16", "HE 17", "HE 18", "HE 19", "HE 20", "HE 21", "HE 22", "HE 23", "HE 24",): numpy.dtypes.Float64DType,
+                ("Zone",): pandas.core.arrays.integer.Int64Dtype,
+                ("Pnode", "MCP Type",): pandas.core.arrays.string_.StringDtype,
+            },
+        }
+    ),
+    (
+        "asm_rtmcp_final",
+        {
+            "Table 1": {
+                ("HE 1", "HE 2", "HE 3", "HE 4", "HE 5", "HE 6", "HE 7", "HE 8", "HE 9", "HE 10", "HE 11", "HE 12", "HE 13", "HE 14", "HE 15", "HE 16", "HE 17", "HE 18", "HE 19", "HE 20", "HE 21", "HE 22", "HE 23", "HE 24",): numpy.dtypes.Float64DType,
+                ("Label", "MCP Type",): pandas.core.arrays.string_.StringDtype,
+            },
+            "Table 2": {
+                ("HE 1", "HE 2", "HE 3", "HE 4", "HE 5", "HE 6", "HE 7", "HE 8", "HE 9", "HE 10", "HE 11", "HE 12", "HE 13", "HE 14", "HE 15", "HE 16", "HE 17", "HE 18", "HE 19", "HE 20", "HE 21", "HE 22", "HE 23", "HE 24",): numpy.dtypes.Float64DType,
+                ("Zone",): pandas.core.arrays.integer.Int64Dtype,
+                ("Pnode", "MCP Type",): pandas.core.arrays.string_.StringDtype,
+            },
+        }
+    ),
+    (
+        "asm_expost_damcp",
+        {
+            "Table 1": {
+                ("HE 1", "HE 2", "HE 3", "HE 4", "HE 5", "HE 6", "HE 7", "HE 8", "HE 9", "HE 10", "HE 11", "HE 12", "HE 13", "HE 14", "HE 15", "HE 16", "HE 17", "HE 18", "HE 19", "HE 20", "HE 21", "HE 22", "HE 23", "HE 24",): numpy.dtypes.Float64DType,
+                ("Label", "MCP Type",): pandas.core.arrays.string_.StringDtype,
+            },
+            "Table 2": {
+                ("HE 1", "HE 2", "HE 3", "HE 4", "HE 5", "HE 6", "HE 7", "HE 8", "HE 9", "HE 10", "HE 11", "HE 12", "HE 13", "HE 14", "HE 15", "HE 16", "HE 17", "HE 18", "HE 19", "HE 20", "HE 21", "HE 22", "HE 23", "HE 24",): numpy.dtypes.Float64DType,
+                ("Zone",): pandas.core.arrays.integer.Int64Dtype,
+                ("Pnode", "MCP Type",): pandas.core.arrays.string_.StringDtype,
+            },
+        }
+    ),
+    (
+        "ftr_annual_results_round_1",
+        {
+            "BindingConstraint_Fal24_AUCTION_Annual24Auc_Round_1": {
+                ("Limit", "Flow", "Violation", "MarginalCost",): numpy.dtypes.Float64DType,
+                ("DeviceName", "DeviceType", "ControlArea", "Direction", "Description", "Contingency", "Class",): pandas.core.arrays.string_.StringDtype,
+                ("Round",): pandas.core.arrays.integer.Int64Dtype,
+
+            },
+            "BindingConstraint_Spr25_AUCTION_Annual24Auc_Round_1": {
+                ("Limit", "Flow", "Violation", "MarginalCost",): numpy.dtypes.Float64DType,
+                ("DeviceName", "DeviceType", "ControlArea", "Direction", "Description", "Contingency", "Class",): pandas.core.arrays.string_.StringDtype,
+                ("Round",): pandas.core.arrays.integer.Int64Dtype,
+
+            },
+            "BindingConstraint_Sum24_AUCTION_Annual24Auc_Round_1": {
+                ("Limit", "Flow", "Violation", "MarginalCost",): numpy.dtypes.Float64DType,
+                ("DeviceName", "DeviceType", "ControlArea", "Direction", "Description", "Contingency", "Class",): pandas.core.arrays.string_.StringDtype,
+                ("Round",): pandas.core.arrays.integer.Int64Dtype,
+
+            },
+            "BindingConstraint_Win24_AUCTION_Annual24Auc_Round_1": {
+                ("Limit", "Flow", "Violation", "MarginalCost",): numpy.dtypes.Float64DType,
+                ("DeviceName", "DeviceType", "ControlArea", "Direction", "Description", "Contingency", "Class",): pandas.core.arrays.string_.StringDtype,
+                ("Round",): pandas.core.arrays.integer.Int64Dtype,
+
+            },
+            "MarketResults_Fal24_AUCTION_Annual24Auc_Round_1": {
+                ("MW", "ClearingPrice",): numpy.dtypes.Float64DType,
+                ("FTRID", "Category", "MarketParticipant", "Source", "Sink", "HedgeType", "Type", "Class", "Round",): pandas.core.arrays.string_.StringDtype,
+                ("StartDate", "EndDate",): numpy.dtypes.DateTime64DType,
+            },
+            "MarketResults_Spr25_AUCTION_Annual24Auc_Round_1": {
+                ("MW", "ClearingPrice",): numpy.dtypes.Float64DType,
+                ("FTRID", "Category", "MarketParticipant", "Source", "Sink", "HedgeType", "Type", "Class", "Round",): pandas.core.arrays.string_.StringDtype,
+                ("StartDate", "EndDate",): numpy.dtypes.DateTime64DType,
+            },
+            "MarketResults_Sum24_AUCTION_Annual24Auc_Round_1": {
+                ("MW", "ClearingPrice",): numpy.dtypes.Float64DType,
+                ("FTRID", "Category", "MarketParticipant", "Source", "Sink", "HedgeType", "Type", "Class", "Round",): pandas.core.arrays.string_.StringDtype,
+                ("StartDate", "EndDate",): numpy.dtypes.DateTime64DType,
+            },
+            "MarketResults_Win24_AUCTION_Annual24Auc_Round_1": {
+                ("MW", "ClearingPrice",): numpy.dtypes.Float64DType,
+                ("FTRID", "Category", "MarketParticipant", "Source", "Sink", "HedgeType", "Type", "Class", "Round",): pandas.core.arrays.string_.StringDtype,
+                ("StartDate", "EndDate",): numpy.dtypes.DateTime64DType,
+            },
+            "SourceSinkShadowPrices_Fal24_AUCTION_Annual24Auc_Round_1": {
+                ("ShadowPrice",): numpy.dtypes.Float64DType,
+                ("Round",): pandas.core.arrays.integer.Int64Dtype,
+                ("SourceSink", "Class",): pandas.core.arrays.string_.StringDtype,
+            },
+            "SourceSinkShadowPrices_Spr25_AUCTION_Annual24Auc_Round_1": {
+                ("ShadowPrice",): numpy.dtypes.Float64DType,
+                ("Round",): pandas.core.arrays.integer.Int64Dtype,
+                ("SourceSink", "Class",): pandas.core.arrays.string_.StringDtype,
+            },
+            "SourceSinkShadowPrices_Sum24_AUCTION_Annual24Auc_Round_1": {
+                ("ShadowPrice",): numpy.dtypes.Float64DType,
+                ("Round",): pandas.core.arrays.integer.Int64Dtype,
+                ("SourceSink", "Class",): pandas.core.arrays.string_.StringDtype,
+            },
+            "SourceSinkShadowPrices_Win24_AUCTION_Annual24Auc_Round_1": {
+                ("ShadowPrice",): numpy.dtypes.Float64DType,
+                ("Round",): pandas.core.arrays.integer.Int64Dtype,
+                ("SourceSink", "Class",): pandas.core.arrays.string_.StringDtype,
+            },
+        },
+    ),
+    (
+        "ftr_annual_results_round_2",
+        {
+            "BindingConstraint_Fal24_AUCTION_Annual24Auc_Round_2": {
+                ("Limit", "Flow", "Violation", "MarginalCost",): numpy.dtypes.Float64DType,
+                ("DeviceName", "DeviceType", "ControlArea", "Direction", "Description", "Contingency", "Class",): pandas.core.arrays.string_.StringDtype,
+                ("Round",): pandas.core.arrays.integer.Int64Dtype,
+
+            },
+            "BindingConstraint_Spr25_AUCTION_Annual24Auc_Round_2": {
+                ("Limit", "Flow", "Violation", "MarginalCost",): numpy.dtypes.Float64DType,
+                ("DeviceName", "DeviceType", "ControlArea", "Direction", "Description", "Contingency", "Class",): pandas.core.arrays.string_.StringDtype,
+                ("Round",): pandas.core.arrays.integer.Int64Dtype,
+
+            },
+            "BindingConstraint_Sum24_AUCTION_Annual24Auc_Round_2": {
+                ("Limit", "Flow", "Violation", "MarginalCost",): numpy.dtypes.Float64DType,
+                ("DeviceName", "DeviceType", "ControlArea", "Direction", "Description", "Contingency", "Class",): pandas.core.arrays.string_.StringDtype,
+                ("Round",): pandas.core.arrays.integer.Int64Dtype,
+
+            },
+            "BindingConstraint_Win24_AUCTION_Annual24Auc_Round_2": {
+                ("Limit", "Flow", "Violation", "MarginalCost",): numpy.dtypes.Float64DType,
+                ("DeviceName", "DeviceType", "ControlArea", "Direction", "Description", "Contingency", "Class",): pandas.core.arrays.string_.StringDtype,
+                ("Round",): pandas.core.arrays.integer.Int64Dtype,
+
+            },
+            "MarketResults_Fal24_AUCTION_Annual24Auc_Round_2": {
+                ("MW", "ClearingPrice",): numpy.dtypes.Float64DType,
+                ("FTRID", "Category", "MarketParticipant", "Source", "Sink", "HedgeType", "Type", "Class", "Round",): pandas.core.arrays.string_.StringDtype,
+                ("StartDate", "EndDate",): numpy.dtypes.DateTime64DType,
+            },
+            "MarketResults_Spr25_AUCTION_Annual24Auc_Round_2": {
+                ("MW", "ClearingPrice",): numpy.dtypes.Float64DType,
+                ("FTRID", "Category", "MarketParticipant", "Source", "Sink", "HedgeType", "Type", "Class", "Round",): pandas.core.arrays.string_.StringDtype,
+                ("StartDate", "EndDate",): numpy.dtypes.DateTime64DType,
+            },
+            "MarketResults_Sum24_AUCTION_Annual24Auc_Round_2": {
+                ("MW", "ClearingPrice",): numpy.dtypes.Float64DType,
+                ("FTRID", "Category", "MarketParticipant", "Source", "Sink", "HedgeType", "Type", "Class", "Round",): pandas.core.arrays.string_.StringDtype,
+                ("StartDate", "EndDate",): numpy.dtypes.DateTime64DType,
+            },
+            "MarketResults_Win24_AUCTION_Annual24Auc_Round_2": {
+                ("MW", "ClearingPrice",): numpy.dtypes.Float64DType,
+                ("FTRID", "Category", "MarketParticipant", "Source", "Sink", "HedgeType", "Type", "Class", "Round",): pandas.core.arrays.string_.StringDtype,
+                ("StartDate", "EndDate",): numpy.dtypes.DateTime64DType,
+            },
+            "SourceSinkShadowPrices_Spr25_AUCTION_Annual24Auc_Round_2": {
+                ("ShadowPrice",): numpy.dtypes.Float64DType,
+                ("Round",): pandas.core.arrays.integer.Int64Dtype,
+                ("SourceSink", "Class",): pandas.core.arrays.string_.StringDtype,
+            },
+            "SourceSinkShadowPrices_Fal24_AUCTION_Annual24Auc_Round_2": {
+                ("ShadowPrice",): numpy.dtypes.Float64DType,
+                ("Round",): pandas.core.arrays.integer.Int64Dtype,
+                ("SourceSink", "Class",): pandas.core.arrays.string_.StringDtype,
+            },
+            "SourceSinkShadowPrices_Sum24_AUCTION_Annual24Auc_Round_2": {
+                ("ShadowPrice",): numpy.dtypes.Float64DType,
+                ("Round",): pandas.core.arrays.integer.Int64Dtype,
+                ("SourceSink", "Class",): pandas.core.arrays.string_.StringDtype,
+            },
+            "SourceSinkShadowPrices_Win24_AUCTION_Annual24Auc_Round_2": {
+                ("ShadowPrice",): numpy.dtypes.Float64DType,
+                ("Round",): pandas.core.arrays.integer.Int64Dtype,
+                ("SourceSink", "Class",): pandas.core.arrays.string_.StringDtype,
+            },
+        },
+    ),
+    (
+        "ftr_annual_results_round_3",
+        {
+            "BindingConstraint_Fal24_AUCTION_Annual24Auc_Round_3": {
+                ("Limit", "Flow", "Violation", "MarginalCost",): numpy.dtypes.Float64DType,
+                ("DeviceName", "DeviceType", "ControlArea", "Direction", "Description", "Contingency", "Class",): pandas.core.arrays.string_.StringDtype,
+                ("Round",): pandas.core.arrays.integer.Int64Dtype,
+
+            },
+            "BindingConstraint_Sum24_AUCTION_Annual24Auc_Round_3": {
+                ("Limit", "Flow", "Violation", "MarginalCost",): numpy.dtypes.Float64DType,
+                ("DeviceName", "DeviceType", "ControlArea", "Direction", "Description", "Contingency", "Class",): pandas.core.arrays.string_.StringDtype,
+                ("Round",): pandas.core.arrays.integer.Int64Dtype,
+
+            },
+            "BindingConstraint_Spr25_AUCTION_Annual24Auc_Round_3": {
+                ("Limit", "Flow", "Violation", "MarginalCost",): numpy.dtypes.Float64DType,
+                ("DeviceName", "DeviceType", "ControlArea", "Direction", "Description", "Contingency", "Class",): pandas.core.arrays.string_.StringDtype,
+                ("Round",): pandas.core.arrays.integer.Int64Dtype,
+
+            },
+            "BindingConstraint_Win24_AUCTION_Annual24Auc_Round_3": {
+                ("Limit", "Flow", "Violation", "MarginalCost",): numpy.dtypes.Float64DType,
+                ("DeviceName", "DeviceType", "ControlArea", "Direction", "Description", "Contingency", "Class",): pandas.core.arrays.string_.StringDtype,
+                ("Round",): pandas.core.arrays.integer.Int64Dtype,
+
+            },
+            "MarketResults_Fal24_AUCTION_Annual24Auc_Round_3": {
+                ("MW", "ClearingPrice",): numpy.dtypes.Float64DType,
+                ("FTRID", "Category", "MarketParticipant", "Source", "Sink", "HedgeType", "Type", "Class", "Round",): pandas.core.arrays.string_.StringDtype,
+                ("StartDate", "EndDate",): numpy.dtypes.DateTime64DType,
+            },
+            "MarketResults_Spr25_AUCTION_Annual24Auc_Round_3": {
+                ("MW", "ClearingPrice",): numpy.dtypes.Float64DType,
+                ("FTRID", "Category", "MarketParticipant", "Source", "Sink", "HedgeType", "Type", "Class", "Round",): pandas.core.arrays.string_.StringDtype,
+                ("StartDate", "EndDate",): numpy.dtypes.DateTime64DType,
+            },
+            "MarketResults_Sum24_AUCTION_Annual24Auc_Round_3": {
+                ("MW", "ClearingPrice",): numpy.dtypes.Float64DType,
+                ("FTRID", "Category", "MarketParticipant", "Source", "Sink", "HedgeType", "Type", "Class", "Round",): pandas.core.arrays.string_.StringDtype,
+                ("StartDate", "EndDate",): numpy.dtypes.DateTime64DType,
+            },
+            "MarketResults_Win24_AUCTION_Annual24Auc_Round_3": {
+                ("MW", "ClearingPrice",): numpy.dtypes.Float64DType,
+                ("FTRID", "Category", "MarketParticipant", "Source", "Sink", "HedgeType", "Type", "Class", "Round",): pandas.core.arrays.string_.StringDtype,
+                ("StartDate", "EndDate",): numpy.dtypes.DateTime64DType,
+            },
+            "SourceSinkShadowPrices_Spr25_AUCTION_Annual24Auc_Round_3": {
+                ("ShadowPrice",): numpy.dtypes.Float64DType,
+                ("Round",): pandas.core.arrays.integer.Int64Dtype,
+                ("SourceSink", "Class",): pandas.core.arrays.string_.StringDtype,
+            },
+            "SourceSinkShadowPrices_Sum24_AUCTION_Annual24Auc_Round_3": {
+                ("ShadowPrice",): numpy.dtypes.Float64DType,
+                ("Round",): pandas.core.arrays.integer.Int64Dtype,
+                ("SourceSink", "Class",): pandas.core.arrays.string_.StringDtype,
+            },
+            "SourceSinkShadowPrices_Win24_AUCTION_Annual24Auc_Round_3": {
+                ("ShadowPrice",): numpy.dtypes.Float64DType,
+                ("Round",): pandas.core.arrays.integer.Int64Dtype,
+                ("SourceSink", "Class",): pandas.core.arrays.string_.StringDtype,
+            },
+            "SourceSinkShadowPrices_Fal24_AUCTION_Annual24Auc_Round_3": {
+                ("ShadowPrice",): numpy.dtypes.Float64DType,
+                ("Round",): pandas.core.arrays.integer.Int64Dtype,
+                ("SourceSink", "Class",): pandas.core.arrays.string_.StringDtype,
+            },
+        },
+    ),
+    (
         "rt_pr",
         {
             "Table 1": {
@@ -1091,254 +1339,6 @@
                 ("DA VLR RSG MWP", "RT VLR RSG MWP", "DA+RT Total",): numpy.dtypes.Float64DType,
                 ("Constraint",): pandas.core.arrays.string_.StringDtype,
             }
-=======
-        "asm_rtmcp_prelim",
-        {
-            "Table 1": {
-                ("HE 1", "HE 2", "HE 3", "HE 4", "HE 5", "HE 6", "HE 7", "HE 8", "HE 9", "HE 10", "HE 11", "HE 12", "HE 13", "HE 14", "HE 15", "HE 16", "HE 17", "HE 18", "HE 19", "HE 20", "HE 21", "HE 22", "HE 23", "HE 24",): numpy.dtypes.Float64DType,
-                ("Label", "MCP Type",): pandas.core.arrays.string_.StringDtype,
-            },
-            "Table 2": {
-                ("HE 1", "HE 2", "HE 3", "HE 4", "HE 5", "HE 6", "HE 7", "HE 8", "HE 9", "HE 10", "HE 11", "HE 12", "HE 13", "HE 14", "HE 15", "HE 16", "HE 17", "HE 18", "HE 19", "HE 20", "HE 21", "HE 22", "HE 23", "HE 24",): numpy.dtypes.Float64DType,
-                ("Zone",): pandas.core.arrays.integer.Int64Dtype,
-                ("Pnode", "MCP Type",): pandas.core.arrays.string_.StringDtype,
-            },
-        }
-    ),
-    (
-        "asm_rtmcp_final",
-        {
-            "Table 1": {
-                ("HE 1", "HE 2", "HE 3", "HE 4", "HE 5", "HE 6", "HE 7", "HE 8", "HE 9", "HE 10", "HE 11", "HE 12", "HE 13", "HE 14", "HE 15", "HE 16", "HE 17", "HE 18", "HE 19", "HE 20", "HE 21", "HE 22", "HE 23", "HE 24",): numpy.dtypes.Float64DType,
-                ("Label", "MCP Type",): pandas.core.arrays.string_.StringDtype,
-            },
-            "Table 2": {
-                ("HE 1", "HE 2", "HE 3", "HE 4", "HE 5", "HE 6", "HE 7", "HE 8", "HE 9", "HE 10", "HE 11", "HE 12", "HE 13", "HE 14", "HE 15", "HE 16", "HE 17", "HE 18", "HE 19", "HE 20", "HE 21", "HE 22", "HE 23", "HE 24",): numpy.dtypes.Float64DType,
-                ("Zone",): pandas.core.arrays.integer.Int64Dtype,
-                ("Pnode", "MCP Type",): pandas.core.arrays.string_.StringDtype,
-            },
-        }
-    ),
-    (
-        "asm_expost_damcp",
-        {
-            "Table 1": {
-                ("HE 1", "HE 2", "HE 3", "HE 4", "HE 5", "HE 6", "HE 7", "HE 8", "HE 9", "HE 10", "HE 11", "HE 12", "HE 13", "HE 14", "HE 15", "HE 16", "HE 17", "HE 18", "HE 19", "HE 20", "HE 21", "HE 22", "HE 23", "HE 24",): numpy.dtypes.Float64DType,
-                ("Label", "MCP Type",): pandas.core.arrays.string_.StringDtype,
-            },
-            "Table 2": {
-                ("HE 1", "HE 2", "HE 3", "HE 4", "HE 5", "HE 6", "HE 7", "HE 8", "HE 9", "HE 10", "HE 11", "HE 12", "HE 13", "HE 14", "HE 15", "HE 16", "HE 17", "HE 18", "HE 19", "HE 20", "HE 21", "HE 22", "HE 23", "HE 24",): numpy.dtypes.Float64DType,
-                ("Zone",): pandas.core.arrays.integer.Int64Dtype,
-                ("Pnode", "MCP Type",): pandas.core.arrays.string_.StringDtype,
-            },
-        }
-    ),
-    (
-        "ftr_annual_results_round_1",
-        {
-            "BindingConstraint_Fal24_AUCTION_Annual24Auc_Round_1": {
-                ("Limit", "Flow", "Violation", "MarginalCost",): numpy.dtypes.Float64DType,
-                ("DeviceName", "DeviceType", "ControlArea", "Direction", "Description", "Contingency", "Class",): pandas.core.arrays.string_.StringDtype,
-                ("Round",): pandas.core.arrays.integer.Int64Dtype,
-
-            },
-            "BindingConstraint_Spr25_AUCTION_Annual24Auc_Round_1": {
-                ("Limit", "Flow", "Violation", "MarginalCost",): numpy.dtypes.Float64DType,
-                ("DeviceName", "DeviceType", "ControlArea", "Direction", "Description", "Contingency", "Class",): pandas.core.arrays.string_.StringDtype,
-                ("Round",): pandas.core.arrays.integer.Int64Dtype,
-
-            },
-            "BindingConstraint_Sum24_AUCTION_Annual24Auc_Round_1": {
-                ("Limit", "Flow", "Violation", "MarginalCost",): numpy.dtypes.Float64DType,
-                ("DeviceName", "DeviceType", "ControlArea", "Direction", "Description", "Contingency", "Class",): pandas.core.arrays.string_.StringDtype,
-                ("Round",): pandas.core.arrays.integer.Int64Dtype,
-
-            },
-            "BindingConstraint_Win24_AUCTION_Annual24Auc_Round_1": {
-                ("Limit", "Flow", "Violation", "MarginalCost",): numpy.dtypes.Float64DType,
-                ("DeviceName", "DeviceType", "ControlArea", "Direction", "Description", "Contingency", "Class",): pandas.core.arrays.string_.StringDtype,
-                ("Round",): pandas.core.arrays.integer.Int64Dtype,
-
-            },
-            "MarketResults_Fal24_AUCTION_Annual24Auc_Round_1": {
-                ("MW", "ClearingPrice",): numpy.dtypes.Float64DType,
-                ("FTRID", "Category", "MarketParticipant", "Source", "Sink", "HedgeType", "Type", "Class", "Round",): pandas.core.arrays.string_.StringDtype,
-                ("StartDate", "EndDate",): numpy.dtypes.DateTime64DType,
-            },
-            "MarketResults_Spr25_AUCTION_Annual24Auc_Round_1": {
-                ("MW", "ClearingPrice",): numpy.dtypes.Float64DType,
-                ("FTRID", "Category", "MarketParticipant", "Source", "Sink", "HedgeType", "Type", "Class", "Round",): pandas.core.arrays.string_.StringDtype,
-                ("StartDate", "EndDate",): numpy.dtypes.DateTime64DType,
-            },
-            "MarketResults_Sum24_AUCTION_Annual24Auc_Round_1": {
-                ("MW", "ClearingPrice",): numpy.dtypes.Float64DType,
-                ("FTRID", "Category", "MarketParticipant", "Source", "Sink", "HedgeType", "Type", "Class", "Round",): pandas.core.arrays.string_.StringDtype,
-                ("StartDate", "EndDate",): numpy.dtypes.DateTime64DType,
-            },
-            "MarketResults_Win24_AUCTION_Annual24Auc_Round_1": {
-                ("MW", "ClearingPrice",): numpy.dtypes.Float64DType,
-                ("FTRID", "Category", "MarketParticipant", "Source", "Sink", "HedgeType", "Type", "Class", "Round",): pandas.core.arrays.string_.StringDtype,
-                ("StartDate", "EndDate",): numpy.dtypes.DateTime64DType,
-            },
-            "SourceSinkShadowPrices_Fal24_AUCTION_Annual24Auc_Round_1": {
-                ("ShadowPrice",): numpy.dtypes.Float64DType,
-                ("Round",): pandas.core.arrays.integer.Int64Dtype,
-                ("SourceSink", "Class",): pandas.core.arrays.string_.StringDtype,
-            },
-            "SourceSinkShadowPrices_Spr25_AUCTION_Annual24Auc_Round_1": {
-                ("ShadowPrice",): numpy.dtypes.Float64DType,
-                ("Round",): pandas.core.arrays.integer.Int64Dtype,
-                ("SourceSink", "Class",): pandas.core.arrays.string_.StringDtype,
-            },
-            "SourceSinkShadowPrices_Sum24_AUCTION_Annual24Auc_Round_1": {
-                ("ShadowPrice",): numpy.dtypes.Float64DType,
-                ("Round",): pandas.core.arrays.integer.Int64Dtype,
-                ("SourceSink", "Class",): pandas.core.arrays.string_.StringDtype,
-            },
-            "SourceSinkShadowPrices_Win24_AUCTION_Annual24Auc_Round_1": {
-                ("ShadowPrice",): numpy.dtypes.Float64DType,
-                ("Round",): pandas.core.arrays.integer.Int64Dtype,
-                ("SourceSink", "Class",): pandas.core.arrays.string_.StringDtype,
-            },
-        },
-    ),
-    (
-        "ftr_annual_results_round_2",
-        {
-            "BindingConstraint_Fal24_AUCTION_Annual24Auc_Round_2": {
-                ("Limit", "Flow", "Violation", "MarginalCost",): numpy.dtypes.Float64DType,
-                ("DeviceName", "DeviceType", "ControlArea", "Direction", "Description", "Contingency", "Class",): pandas.core.arrays.string_.StringDtype,
-                ("Round",): pandas.core.arrays.integer.Int64Dtype,
-
-            },
-            "BindingConstraint_Spr25_AUCTION_Annual24Auc_Round_2": {
-                ("Limit", "Flow", "Violation", "MarginalCost",): numpy.dtypes.Float64DType,
-                ("DeviceName", "DeviceType", "ControlArea", "Direction", "Description", "Contingency", "Class",): pandas.core.arrays.string_.StringDtype,
-                ("Round",): pandas.core.arrays.integer.Int64Dtype,
-
-            },
-            "BindingConstraint_Sum24_AUCTION_Annual24Auc_Round_2": {
-                ("Limit", "Flow", "Violation", "MarginalCost",): numpy.dtypes.Float64DType,
-                ("DeviceName", "DeviceType", "ControlArea", "Direction", "Description", "Contingency", "Class",): pandas.core.arrays.string_.StringDtype,
-                ("Round",): pandas.core.arrays.integer.Int64Dtype,
-
-            },
-            "BindingConstraint_Win24_AUCTION_Annual24Auc_Round_2": {
-                ("Limit", "Flow", "Violation", "MarginalCost",): numpy.dtypes.Float64DType,
-                ("DeviceName", "DeviceType", "ControlArea", "Direction", "Description", "Contingency", "Class",): pandas.core.arrays.string_.StringDtype,
-                ("Round",): pandas.core.arrays.integer.Int64Dtype,
-
-            },
-            "MarketResults_Fal24_AUCTION_Annual24Auc_Round_2": {
-                ("MW", "ClearingPrice",): numpy.dtypes.Float64DType,
-                ("FTRID", "Category", "MarketParticipant", "Source", "Sink", "HedgeType", "Type", "Class", "Round",): pandas.core.arrays.string_.StringDtype,
-                ("StartDate", "EndDate",): numpy.dtypes.DateTime64DType,
-            },
-            "MarketResults_Spr25_AUCTION_Annual24Auc_Round_2": {
-                ("MW", "ClearingPrice",): numpy.dtypes.Float64DType,
-                ("FTRID", "Category", "MarketParticipant", "Source", "Sink", "HedgeType", "Type", "Class", "Round",): pandas.core.arrays.string_.StringDtype,
-                ("StartDate", "EndDate",): numpy.dtypes.DateTime64DType,
-            },
-            "MarketResults_Sum24_AUCTION_Annual24Auc_Round_2": {
-                ("MW", "ClearingPrice",): numpy.dtypes.Float64DType,
-                ("FTRID", "Category", "MarketParticipant", "Source", "Sink", "HedgeType", "Type", "Class", "Round",): pandas.core.arrays.string_.StringDtype,
-                ("StartDate", "EndDate",): numpy.dtypes.DateTime64DType,
-            },
-            "MarketResults_Win24_AUCTION_Annual24Auc_Round_2": {
-                ("MW", "ClearingPrice",): numpy.dtypes.Float64DType,
-                ("FTRID", "Category", "MarketParticipant", "Source", "Sink", "HedgeType", "Type", "Class", "Round",): pandas.core.arrays.string_.StringDtype,
-                ("StartDate", "EndDate",): numpy.dtypes.DateTime64DType,
-            },
-            "SourceSinkShadowPrices_Spr25_AUCTION_Annual24Auc_Round_2": {
-                ("ShadowPrice",): numpy.dtypes.Float64DType,
-                ("Round",): pandas.core.arrays.integer.Int64Dtype,
-                ("SourceSink", "Class",): pandas.core.arrays.string_.StringDtype,
-            },
-            "SourceSinkShadowPrices_Fal24_AUCTION_Annual24Auc_Round_2": {
-                ("ShadowPrice",): numpy.dtypes.Float64DType,
-                ("Round",): pandas.core.arrays.integer.Int64Dtype,
-                ("SourceSink", "Class",): pandas.core.arrays.string_.StringDtype,
-            },
-            "SourceSinkShadowPrices_Sum24_AUCTION_Annual24Auc_Round_2": {
-                ("ShadowPrice",): numpy.dtypes.Float64DType,
-                ("Round",): pandas.core.arrays.integer.Int64Dtype,
-                ("SourceSink", "Class",): pandas.core.arrays.string_.StringDtype,
-            },
-            "SourceSinkShadowPrices_Win24_AUCTION_Annual24Auc_Round_2": {
-                ("ShadowPrice",): numpy.dtypes.Float64DType,
-                ("Round",): pandas.core.arrays.integer.Int64Dtype,
-                ("SourceSink", "Class",): pandas.core.arrays.string_.StringDtype,
-            },
-        },
-    ),
-    (
-        "ftr_annual_results_round_3",
-        {
-            "BindingConstraint_Fal24_AUCTION_Annual24Auc_Round_3": {
-                ("Limit", "Flow", "Violation", "MarginalCost",): numpy.dtypes.Float64DType,
-                ("DeviceName", "DeviceType", "ControlArea", "Direction", "Description", "Contingency", "Class",): pandas.core.arrays.string_.StringDtype,
-                ("Round",): pandas.core.arrays.integer.Int64Dtype,
-
-            },
-            "BindingConstraint_Sum24_AUCTION_Annual24Auc_Round_3": {
-                ("Limit", "Flow", "Violation", "MarginalCost",): numpy.dtypes.Float64DType,
-                ("DeviceName", "DeviceType", "ControlArea", "Direction", "Description", "Contingency", "Class",): pandas.core.arrays.string_.StringDtype,
-                ("Round",): pandas.core.arrays.integer.Int64Dtype,
-
-            },
-            "BindingConstraint_Spr25_AUCTION_Annual24Auc_Round_3": {
-                ("Limit", "Flow", "Violation", "MarginalCost",): numpy.dtypes.Float64DType,
-                ("DeviceName", "DeviceType", "ControlArea", "Direction", "Description", "Contingency", "Class",): pandas.core.arrays.string_.StringDtype,
-                ("Round",): pandas.core.arrays.integer.Int64Dtype,
-
-            },
-            "BindingConstraint_Win24_AUCTION_Annual24Auc_Round_3": {
-                ("Limit", "Flow", "Violation", "MarginalCost",): numpy.dtypes.Float64DType,
-                ("DeviceName", "DeviceType", "ControlArea", "Direction", "Description", "Contingency", "Class",): pandas.core.arrays.string_.StringDtype,
-                ("Round",): pandas.core.arrays.integer.Int64Dtype,
-
-            },
-            "MarketResults_Fal24_AUCTION_Annual24Auc_Round_3": {
-                ("MW", "ClearingPrice",): numpy.dtypes.Float64DType,
-                ("FTRID", "Category", "MarketParticipant", "Source", "Sink", "HedgeType", "Type", "Class", "Round",): pandas.core.arrays.string_.StringDtype,
-                ("StartDate", "EndDate",): numpy.dtypes.DateTime64DType,
-            },
-            "MarketResults_Spr25_AUCTION_Annual24Auc_Round_3": {
-                ("MW", "ClearingPrice",): numpy.dtypes.Float64DType,
-                ("FTRID", "Category", "MarketParticipant", "Source", "Sink", "HedgeType", "Type", "Class", "Round",): pandas.core.arrays.string_.StringDtype,
-                ("StartDate", "EndDate",): numpy.dtypes.DateTime64DType,
-            },
-            "MarketResults_Sum24_AUCTION_Annual24Auc_Round_3": {
-                ("MW", "ClearingPrice",): numpy.dtypes.Float64DType,
-                ("FTRID", "Category", "MarketParticipant", "Source", "Sink", "HedgeType", "Type", "Class", "Round",): pandas.core.arrays.string_.StringDtype,
-                ("StartDate", "EndDate",): numpy.dtypes.DateTime64DType,
-            },
-            "MarketResults_Win24_AUCTION_Annual24Auc_Round_3": {
-                ("MW", "ClearingPrice",): numpy.dtypes.Float64DType,
-                ("FTRID", "Category", "MarketParticipant", "Source", "Sink", "HedgeType", "Type", "Class", "Round",): pandas.core.arrays.string_.StringDtype,
-                ("StartDate", "EndDate",): numpy.dtypes.DateTime64DType,
-            },
-            "SourceSinkShadowPrices_Spr25_AUCTION_Annual24Auc_Round_3": {
-                ("ShadowPrice",): numpy.dtypes.Float64DType,
-                ("Round",): pandas.core.arrays.integer.Int64Dtype,
-                ("SourceSink", "Class",): pandas.core.arrays.string_.StringDtype,
-            },
-            "SourceSinkShadowPrices_Sum24_AUCTION_Annual24Auc_Round_3": {
-                ("ShadowPrice",): numpy.dtypes.Float64DType,
-                ("Round",): pandas.core.arrays.integer.Int64Dtype,
-                ("SourceSink", "Class",): pandas.core.arrays.string_.StringDtype,
-            },
-            "SourceSinkShadowPrices_Win24_AUCTION_Annual24Auc_Round_3": {
-                ("ShadowPrice",): numpy.dtypes.Float64DType,
-                ("Round",): pandas.core.arrays.integer.Int64Dtype,
-                ("SourceSink", "Class",): pandas.core.arrays.string_.StringDtype,
-            },
-            "SourceSinkShadowPrices_Fal24_AUCTION_Annual24Auc_Round_3": {
-                ("ShadowPrice",): numpy.dtypes.Float64DType,
-                ("Round",): pandas.core.arrays.integer.Int64Dtype,
-                ("SourceSink", "Class",): pandas.core.arrays.string_.StringDtype,
-            },
->>>>>>> e0b07533
         },
     ),
 ]
